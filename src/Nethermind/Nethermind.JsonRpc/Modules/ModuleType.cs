﻿//  Copyright (c) 2021 Demerzel Solutions Limited
//  This file is part of the Nethermind library.
// 
//  The Nethermind library is free software: you can redistribute it and/or modify
//  it under the terms of the GNU Lesser General Public License as published by
//  the Free Software Foundation, either version 3 of the License, or
//  (at your option) any later version.
// 
//  The Nethermind library is distributed in the hope that it will be useful,
//  but WITHOUT ANY WARRANTY; without even the implied warranty of
//  MERCHANTABILITY or FITNESS FOR A PARTICULAR PURPOSE. See the
//  GNU Lesser General Public License for more details.
// 
//  You should have received a copy of the GNU Lesser General Public License
//  along with the Nethermind. If not, see <http://www.gnu.org/licenses/>.

using System.Collections.Generic;
using Nethermind.Core.Attributes;

namespace Nethermind.JsonRpc.Modules
{
    public static class ModuleType
    {
        public const string Admin = nameof(Admin);
        public const string Clique = nameof(Clique);
        public const string Consensus = nameof(Consensus);
        public const string Db = nameof(Db);
        public const string Debug = nameof(Debug);
        public const string Erc20 = nameof(Erc20);
        public const string Eth = nameof(Eth);
        public const string Evm = nameof(Evm);
        public const string Mev = nameof(Mev);
        public const string NdmProvider = nameof(NdmProvider);
        public const string NdmConsumer = nameof(NdmConsumer);
        public const string Net = nameof(Net);
        public const string Nft = nameof(Nft);
        public const string Parity = nameof(Parity);
        public const string Personal = nameof(Personal);
        public const string Proof = nameof(Proof);
        public const string Subscribe = nameof(Subscribe);
        public const string Trace = nameof(Trace);
        public const string TxPool = nameof(TxPool);
        public const string Web3 = nameof(Web3);
        public const string Baseline = nameof(Baseline);
        public const string Vault = nameof(Vault);
        public const string Deposit = nameof(Deposit);
        public const string Health= nameof(Health);
<<<<<<< HEAD
        public const string AccountAbstraction = nameof(AccountAbstraction);
=======
        public const string Witness = nameof(Witness);
>>>>>>> 746099cb
        
        public static IEnumerable<string> AllBuiltInModules { get; } = new List<string>()
        {
            Admin,
            Clique,
            Consensus,
            Db,
            Debug,
            Erc20,
            Eth,
            Evm,
            Mev,
            NdmProvider,
            NdmConsumer,
            Net,
            Nft,
            Parity,
            Personal,
            Proof,
            Subscribe,
            Trace,
            TxPool,
            Web3,
            Baseline,
            Vault,
            Deposit,
            Health,
<<<<<<< HEAD
            AccountAbstraction
=======
            Witness
>>>>>>> 746099cb
        };

        public static IEnumerable<string> DefaultModules { get; } = new List<string>()
        {
            Eth, 
            Subscribe, 
            Trace, 
            TxPool, 
            Web3, 
            Personal, 
            Proof, 
            Net,
            Parity,
            Health
        };
    }
}<|MERGE_RESOLUTION|>--- conflicted
+++ resolved
@@ -45,11 +45,8 @@
         public const string Vault = nameof(Vault);
         public const string Deposit = nameof(Deposit);
         public const string Health= nameof(Health);
-<<<<<<< HEAD
+        public const string Witness = nameof(Witness);
         public const string AccountAbstraction = nameof(AccountAbstraction);
-=======
-        public const string Witness = nameof(Witness);
->>>>>>> 746099cb
         
         public static IEnumerable<string> AllBuiltInModules { get; } = new List<string>()
         {
@@ -77,11 +74,8 @@
             Vault,
             Deposit,
             Health,
-<<<<<<< HEAD
+            Witness
             AccountAbstraction
-=======
-            Witness
->>>>>>> 746099cb
         };
 
         public static IEnumerable<string> DefaultModules { get; } = new List<string>()
