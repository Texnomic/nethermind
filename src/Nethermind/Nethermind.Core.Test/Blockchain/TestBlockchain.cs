--- conflicted
+++ resolved
@@ -117,33 +117,21 @@
             State.Commit(SpecProvider.GenesisSpec);
             State.CommitTree(0);
             
-<<<<<<< HEAD
             IDb blockDb = new MemDb();
             IDb headerDb = new MemDb();
             IDb blockInfoDb = new MemDb();
             BlockTree = new BlockTree(blockDb, headerDb, blockInfoDb, new ChainLevelInfoRepository(blockDb), SpecProvider, NullBloomStorage.Instance, LimboLogs.Instance);
             TransactionComparerProvider = new TransactionComparerProvider(specProvider, BlockTree);
 
-=======
->>>>>>> 2f2c50fd
             TxPool = new TxPool.TxPool(
                 txStorage,
                 EthereumEcdsa,
                 new FixedBlockChainHeadSpecProvider(SpecProvider),
                 new TxPoolConfig(),
                 State,
-<<<<<<< HEAD
                 TransactionComparerProvider,
-                LimboLogs.Instance);
-=======
                 new TxValidator(SpecProvider.ChainId),
                 LimboLogs.Instance);
-            
-            IDb blockDb = new MemDb();
-            IDb headerDb = new MemDb();
-            IDb blockInfoDb = new MemDb();
-            BlockTree = new BlockTree(blockDb, headerDb, blockInfoDb, new ChainLevelInfoRepository(blockDb), SpecProvider, NullBloomStorage.Instance, LimboLogs.Instance);
->>>>>>> 2f2c50fd
             new OnChainTxWatcher(BlockTree, TxPool, SpecProvider, LimboLogs.Instance);
 
             ReceiptStorage = new InMemoryReceiptStorage();
