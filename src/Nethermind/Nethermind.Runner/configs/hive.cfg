--- conflicted
+++ resolved
@@ -4,11 +4,7 @@
     "WebSocketsEnabled": true,
     "IsMining": false,
     "UseMemDb": true,
-<<<<<<< HEAD
-    "ChainSpecPath": "chainspec/test.json",
-=======
     "ChainSpecPath": "chainspec/hive.json",
->>>>>>> 088b6db0
     "BaseDbPath": "nethermind_db/hive",
     "LogFileName": "/hive.logs.txt"
   },
