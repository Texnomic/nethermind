//  Copyright (c) 2018 Demerzel Solutions Limited
//  This file is part of the Nethermind library.
// 
//  The Nethermind library is free software: you can redistribute it and/or modify
//  it under the terms of the GNU Lesser General Public License as published by
//  the Free Software Foundation, either version 3 of the License, or
//  (at your option) any later version.
// 
//  The Nethermind library is distributed in the hope that it will be useful,
//  but WITHOUT ANY WARRANTY; without even the implied warranty of
//  MERCHANTABILITY or FITNESS FOR A PARTICULAR PURPOSE. See the
//  GNU Lesser General Public License for more details.
// 
//  You should have received a copy of the GNU Lesser General Public License
//  along with the Nethermind. If not, see <http://www.gnu.org/licenses/>.

using System;
using System.Linq;
using System.Threading;
using System.Threading.Tasks;
using Nethermind.Api;
using Nethermind.Api.Extensions;
using Nethermind.JsonRpc;
using Nethermind.JsonRpc.Modules;
using Nethermind.JsonRpc.Modules.Admin;
using Nethermind.JsonRpc.Modules.DebugModule;
using Nethermind.JsonRpc.Modules.Eth;
using Nethermind.JsonRpc.Modules.Net;
using Nethermind.JsonRpc.Modules.Parity;
using Nethermind.JsonRpc.Modules.Personal;
using Nethermind.JsonRpc.Modules.Proof;
using Nethermind.JsonRpc.Modules.Trace;
using Nethermind.JsonRpc.Modules.TxPool;
using Nethermind.Logging;
using Nethermind.Network.Config;
using Nethermind.Core;
using Nethermind.JsonRpc.Modules.Web3;
using Nethermind.Runner.Ethereum.Steps.Migrations;

namespace Nethermind.Runner.Ethereum.Steps
{
    [RunnerStepDependencies(typeof(InitializeNetwork), typeof(SetupKeyStore), typeof(InitializeBlockchain), typeof(InitializePlugins))]
    public class RegisterRpcModules : IStep
    {
        private readonly INethermindApi _api;

        private int _cpuCount = Environment.ProcessorCount;
        
        public RegisterRpcModules(INethermindApi api)
        {
            _api = api;
        }

        public virtual async Task Execute(CancellationToken cancellationToken)
        {
            if (_api.BlockTree == null) throw new StepDependencyException(nameof(_api.BlockTree));
            if (_api.ReceiptFinder == null) throw new StepDependencyException(nameof(_api.ReceiptFinder));
            if (_api.BloomStorage == null) throw new StepDependencyException(nameof(_api.BloomStorage));
            if (_api.LogManager == null) throw new StepDependencyException(nameof(_api.LogManager));

            IJsonRpcConfig jsonRpcConfig = _api.Config<IJsonRpcConfig>();
            if (!jsonRpcConfig.Enabled)
            {
                return;
            }
            
            if (_api.RpcModuleProvider == null) throw new StepDependencyException(nameof(_api.RpcModuleProvider));
            if (_api.FileSystem == null) throw new StepDependencyException(nameof(_api.FileSystem));
            if (_api.TxPool == null) throw new StepDependencyException(nameof(_api.TxPool));
            if (_api.Wallet == null) throw new StepDependencyException(nameof(_api.Wallet));
            if (_api.SpecProvider == null) throw new StepDependencyException(nameof(_api.SpecProvider));
            if (_api.TxSender == null) throw new StepDependencyException(nameof(_api.TxSender));
            if (_api.StateReader == null) throw new StepDependencyException(nameof(_api.StateReader));

            if (jsonRpcConfig.Enabled)
            {
                _api.RpcModuleProvider = new RpcModuleProvider(_api.FileSystem, jsonRpcConfig, _api.LogManager);
            }
            else
            {
                _api.RpcModuleProvider ??= NullModuleProvider.Instance;
            }

            // the following line needs to be called in order to make sure that the CLI library is referenced from runner and built alongside
            ILogger logger = _api.LogManager.GetClassLogger();

            IInitConfig initConfig = _api.Config<IInitConfig>();
            IJsonRpcConfig rpcConfig = _api.Config<IJsonRpcConfig>();
            INetworkConfig networkConfig = _api.Config<INetworkConfig>();
            
            // lets add threads to support parallel eth_getLogs
            ThreadPool.GetMinThreads(out var workerThreads, out var completionPortThreads);
            ThreadPool.SetMinThreads(workerThreads + Environment.ProcessorCount, completionPortThreads + Environment.ProcessorCount);
            
            EthModuleFactory ethModuleFactory = new EthModuleFactory(
                _api.TxPool,
                _api.TxSender,
                _api.Wallet,
                _api.BlockTree,
                _api.Config<IJsonRpcConfig>(),
                _api.LogManager,
                _api.StateReader,
                _api);
            _api.RpcModuleProvider.Register(new BoundedModulePool<IEthModule>(ethModuleFactory, _cpuCount, rpcConfig.Timeout));
            
            if (_api.DbProvider == null) throw new StepDependencyException(nameof(_api.DbProvider));
            if (_api.BlockPreprocessor == null) throw new StepDependencyException(nameof(_api.BlockPreprocessor));
            if (_api.BlockValidator == null) throw new StepDependencyException(nameof(_api.BlockValidator));
            if (_api.RewardCalculatorSource == null) throw new StepDependencyException(nameof(_api.RewardCalculatorSource));
            
<<<<<<< HEAD
            ProofModuleFactory proofModuleFactory = new ProofModuleFactory(_api.DbProvider, _api.BlockTree, _api.TrieStore, _api.RecoveryStep, _api.ReceiptFinder, _api.SpecProvider, _api.LogManager);
=======
            ProofModuleFactory proofModuleFactory = new ProofModuleFactory(_api.DbProvider, _api.BlockTree, _api.BlockPreprocessor, _api.ReceiptFinder, _api.SpecProvider, _api.LogManager);
>>>>>>> d83d23ae
            _api.RpcModuleProvider.Register(new BoundedModulePool<IProofModule>(proofModuleFactory, 2, rpcConfig.Timeout));

            DebugModuleFactory debugModuleFactory = new DebugModuleFactory(
                _api.DbProvider, 
                _api.BlockTree,
				rpcConfig, 
                _api.BlockValidator, 
                _api.BlockPreprocessor, 
                _api.RewardCalculatorSource, 
                _api.ReceiptStorage,
                new ReceiptMigration(_api),
                _api.TrieStore, 
                _api.ConfigProvider, 
                _api.SpecProvider, 
                _api.LogManager);
            _api.RpcModuleProvider.Register(new BoundedModulePool<IDebugModule>(debugModuleFactory, _cpuCount, rpcConfig.Timeout));

            TraceModuleFactory traceModuleFactory = new TraceModuleFactory(
                _api.DbProvider,
                _api.BlockTree,
                _api.ReadOnlyTrieStore,
                rpcConfig,
                _api.BlockPreprocessor,
                _api.RewardCalculatorSource, 
                _api.ReceiptStorage,
                _api.SpecProvider,
                _api.LogManager);

            _api.RpcModuleProvider.Register(new BoundedModulePool<ITraceModule>(traceModuleFactory, _cpuCount, rpcConfig.Timeout));
            
            if (_api.EthereumEcdsa == null) throw new StepDependencyException(nameof(_api.EthereumEcdsa));
            if (_api.Wallet == null) throw new StepDependencyException(nameof(_api.Wallet));
            
            PersonalModule personalModule = new PersonalModule(
                _api.EthereumEcdsa,
                _api.Wallet,
                _api.LogManager);
            _api.RpcModuleProvider.Register(new SingletonModulePool<IPersonalModule>(personalModule, true));
            
            if (_api.PeerManager == null) throw new StepDependencyException(nameof(_api.PeerManager));
            if (_api.StaticNodesManager == null) throw new StepDependencyException(nameof(_api.StaticNodesManager));
            if (_api.Enode == null) throw new StepDependencyException(nameof(_api.Enode));

            AdminModule adminModule = new AdminModule(
                _api.BlockTree,
                networkConfig,
                _api.PeerManager,
                _api.StaticNodesManager,
                _api.Enode,
                initConfig.BaseDbPath);
            _api.RpcModuleProvider.Register(new SingletonModulePool<IAdminModule>(adminModule, true));
            
            if (_api.TxPoolInfoProvider == null) throw new StepDependencyException(nameof(_api.TxPoolInfoProvider));

            TxPoolModule txPoolModule = new TxPoolModule(_api.BlockTree, _api.TxPoolInfoProvider, _api.LogManager);
            _api.RpcModuleProvider.Register(new SingletonModulePool<ITxPoolModule>(txPoolModule, true));
            
            if (_api.SyncServer == null) throw new StepDependencyException(nameof(_api.SyncServer));
            if (_api.EngineSignerStore == null) throw new StepDependencyException(nameof(_api.EngineSignerStore));

            NetModule netModule = new NetModule(_api.LogManager, new NetBridge(_api.Enode, _api.SyncServer));
            _api.RpcModuleProvider.Register(new SingletonModulePool<INetModule>(netModule, true));

            ParityModule parityModule = new ParityModule(
                _api.EthereumEcdsa,
                _api.TxPool,
                _api.BlockTree,
                _api.ReceiptFinder,
                _api.Enode,
                _api.EngineSignerStore,
                _api.KeyStore,
                _api.LogManager);
            _api.RpcModuleProvider.Register(new SingletonModulePool<IParityModule>(parityModule, true));

            Web3Module web3Module = new Web3Module(_api.LogManager);
            _api.RpcModuleProvider.Register(new SingletonModulePool<IWeb3Module>(web3Module, true));
            
            foreach (INethermindPlugin plugin in _api.Plugins)
            {
                await plugin.InitRpcModules();
            }
            
            if (logger.IsDebug) logger.Debug($"RPC modules  : {string.Join(", ", _api.RpcModuleProvider.Enabled.OrderBy(x => x))}");
            ThisNodeInfo.AddInfo("RPC modules  :", $"{string.Join(", ", _api.RpcModuleProvider.Enabled.OrderBy(x => x))}");
        }
    }
}<|MERGE_RESOLUTION|>--- conflicted
+++ resolved
@@ -108,11 +108,7 @@
             if (_api.BlockValidator == null) throw new StepDependencyException(nameof(_api.BlockValidator));
             if (_api.RewardCalculatorSource == null) throw new StepDependencyException(nameof(_api.RewardCalculatorSource));
             
-<<<<<<< HEAD
-            ProofModuleFactory proofModuleFactory = new ProofModuleFactory(_api.DbProvider, _api.BlockTree, _api.TrieStore, _api.RecoveryStep, _api.ReceiptFinder, _api.SpecProvider, _api.LogManager);
-=======
-            ProofModuleFactory proofModuleFactory = new ProofModuleFactory(_api.DbProvider, _api.BlockTree, _api.BlockPreprocessor, _api.ReceiptFinder, _api.SpecProvider, _api.LogManager);
->>>>>>> d83d23ae
+            ProofModuleFactory proofModuleFactory = new ProofModuleFactory(_api.DbProvider, _api.BlockTree, _api.TrieStore, _api.BlockPreprocessor, _api.ReceiptFinder, _api.SpecProvider, _api.LogManager);
             _api.RpcModuleProvider.Register(new BoundedModulePool<IProofModule>(proofModuleFactory, 2, rpcConfig.Timeout));
 
             DebugModuleFactory debugModuleFactory = new DebugModuleFactory(
