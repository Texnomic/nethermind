--- conflicted
+++ resolved
@@ -166,17 +166,11 @@
             {
                 _api.StateProvider.StateRoot = _api.BlockTree.Head.StateRoot;
             }
-
-<<<<<<< HEAD
-            _api.ReceiptStorage = initConfig.StoreReceipts ? (IReceiptStorage?) new PersistentReceiptStorage(_api.DbProvider.ReceiptsDb, _api.SpecProvider, new ReceiptsRecovery()) : NullReceiptStorage.Instance;
-            _api.ReceiptFinder = new FullInfoReceiptFinder(_api.ReceiptStorage, new ReceiptsRecovery(), _api.BlockTree);
-            
-=======
+            
             ReceiptsRecovery receiptsRecovery = new ReceiptsRecovery(_api.EthereumEcdsa, _api.SpecProvider);
             _api.ReceiptStorage = initConfig.StoreReceipts ? (IReceiptStorage?) new PersistentReceiptStorage(_api.DbProvider.ReceiptsDb, _api.SpecProvider, receiptsRecovery) : NullReceiptStorage.Instance;
             _api.ReceiptFinder = new FullInfoReceiptFinder(_api.ReceiptStorage, receiptsRecovery, _api.BlockTree);
-
->>>>>>> a2437044
+            
             _api.RecoveryStep = new TxSignaturesRecoveryStep(_api.EthereumEcdsa, _api.TxPool, _api.SpecProvider, _api.LogManager);
             _api.StorageProvider = new StorageProvider(
                 _api.TrieStore,
