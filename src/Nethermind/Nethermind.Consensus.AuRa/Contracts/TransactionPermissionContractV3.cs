--- conflicted
+++ resolved
@@ -34,14 +34,9 @@
         public TransactionPermissionContractV3(
             IAbiEncoder abiEncoder,
             Address contractAddress,
-<<<<<<< HEAD
             IReadOnlyTxProcessorSource readOnlyTxProcessorSource,
             ISpecProvider specProvider)
-            : base(abiEncoder, contractAddress, readOnlyTxProcessorSource)
-=======
-            IReadOnlyTxProcessorSource readOnlyTxProcessorSource)
             : base(abiEncoder, contractAddress ?? throw new ArgumentNullException(nameof(contractAddress)), readOnlyTxProcessorSource)
->>>>>>> f861dae8
         {
             _specProvider = specProvider;
         }
