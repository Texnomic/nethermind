﻿//  Copyright (c) 2021 Demerzel Solutions Limited
//  This file is part of the Nethermind library.
// 
//  The Nethermind library is free software: you can redistribute it and/or modify
//  it under the terms of the GNU Lesser General Public License as published by
//  the Free Software Foundation, either version 3 of the License, or
//  (at your option) any later version.
// 
//  The Nethermind library is distributed in the hope that it will be useful,
//  but WITHOUT ANY WARRANTY; without even the implied warranty of
//  MERCHANTABILITY or FITNESS FOR A PARTICULAR PURPOSE. See the
//  GNU Lesser General Public License for more details.
// 
//  You should have received a copy of the GNU Lesser General Public License
//  along with the Nethermind. If not, see <http://www.gnu.org/licenses/>.

using System;
using System.Collections.Generic;
using System.Threading;
using System.Threading.Tasks;
using FluentAssertions;
using Nethermind.Blockchain.Find;
using Nethermind.Blockchain.Synchronization;
using Nethermind.Blockchain.Visitors;
using Nethermind.Core;
using Nethermind.Core.Crypto;
using Nethermind.Core.Extensions;
using Nethermind.Core.Specs;
using Nethermind.Specs;
using Nethermind.Core.Test.Builders;
using Nethermind.Crypto;
using Nethermind.Db;
using Nethermind.Logging;
using Nethermind.Serialization.Rlp;
using Nethermind.State.Repositories;
using Nethermind.Db.Blooms;
using Nethermind.Int256;
using Nethermind.Specs.Forks;
using Nethermind.TxPool;
using NSubstitute;
using NUnit.Framework;

namespace Nethermind.Blockchain.Test
{
    [TestFixture]
    public class BlockTreeTests
    {
        private MemDb _blocksInfosDb;
        private MemDb _headersDb;
        private MemDb _blocksDb;
        
        private BlockTree BuildBlockTree()
        {
            _blocksDb = new MemDb();
            _headersDb = new MemDb();
            _blocksInfosDb = new MemDb();
            _chainLevelInfoRepository = new ChainLevelInfoRepository(_blocksInfosDb);
            return new BlockTree(_blocksDb, _headersDb, _blocksInfosDb, _chainLevelInfoRepository, MainnetSpecProvider.Instance, NullBloomStorage.Instance, LimboLogs.Instance);
        }

        private static void AddToMain(BlockTree blockTree, Block block0)
        {
            blockTree.SuggestBlock(block0);
            blockTree.UpdateMainChain(new[] {block0}, true);
        }

        [Test]
        public void Add_genesis_shall_notify()
        {
            bool hasNotified = false;
            BlockTree blockTree = BuildBlockTree();
            blockTree.NewHeadBlock += (sender, args) => { hasNotified = true; };
            
            bool hasNotifiedNewSuggested = false;
            blockTree.NewSuggestedBlock += (sender, args) => { hasNotifiedNewSuggested = true; };

            Block block = Build.A.Block.WithNumber(0).TestObject;
            var result = blockTree.SuggestBlock(block);
            blockTree.UpdateMainChain(block);

            Assert.True(hasNotified, "notification");
            Assert.AreEqual(AddBlockResult.Added, result, "result");
            Assert.True(hasNotifiedNewSuggested, "NewSuggestedBlock");
        }

        [Test]
        public void Add_genesis_shall_work_even_with_0_difficulty()
        {
            bool hasNotified = false;
            BlockTree blockTree = BuildBlockTree();
            blockTree.NewBestSuggestedBlock += (sender, args) => { hasNotified = true; };
            
            bool hasNotifiedNewSuggested = false;
            blockTree.NewSuggestedBlock += (sender, args) => { hasNotifiedNewSuggested = true; };

            Block block = Build.A.Block.WithNumber(0).WithDifficulty(0).TestObject;
            var result = blockTree.SuggestBlock(block);

            Assert.True(hasNotified, "notification");
            Assert.AreEqual(AddBlockResult.Added, result, "result");
            Assert.True(hasNotifiedNewSuggested, "NewSuggestedBlock");
        }

        [Test]
        public void Suggesting_genesis_many_times_does_not_cause_any_trouble()
        {
            BlockTree blockTree = BuildBlockTree();
            Block blockA = Build.A.Block.WithNumber(0).TestObject;
            Block blockB = Build.A.Block.WithNumber(0).TestObject;
            blockTree.SuggestBlock(blockA).Should().Be(AddBlockResult.Added);
            blockTree.SuggestBlock(blockB).Should().Be(AddBlockResult.AlreadyKnown);
        }

        [Test]
        public void Shall_notify_on_new_head_block_after_genesis()
        {
            bool hasNotified = false;
            BlockTree blockTree = BuildBlockTree();
            Block block0 = Build.A.Block.WithNumber(0).WithDifficulty(1).TestObject;
            Block block1 = Build.A.Block.WithNumber(1).WithDifficulty(2).WithParent(block0).TestObject;
            blockTree.SuggestBlock(block0);
            blockTree.NewHeadBlock += (sender, args) => { hasNotified = true; };
            
            bool hasNotifiedNewSuggested = false;
            blockTree.NewSuggestedBlock += (sender, args) => { hasNotifiedNewSuggested = true; };
            
            var result = blockTree.SuggestBlock(block1);
            blockTree.UpdateMainChain(block1);

            Assert.True(hasNotified, "notification");
            Assert.AreEqual(AddBlockResult.Added, result, "result");
            Assert.True(hasNotifiedNewSuggested, "NewSuggestedBlock");
        }

        [Test]
        public void Shall_notify_on_new_suggested_block_after_genesis()
        {
            bool hasNotified = false;
            BlockTree blockTree = BuildBlockTree();
            Block block0 = Build.A.Block.WithNumber(0).WithDifficulty(1).TestObject;
            Block block1 = Build.A.Block.WithNumber(1).WithDifficulty(2).WithParent(block0).TestObject;
            blockTree.SuggestBlock(block0);
            blockTree.NewBestSuggestedBlock += (sender, args) => { hasNotified = true; };
            
            bool hasNotifiedNewSuggested = false;
            blockTree.NewSuggestedBlock += (sender, args) => { hasNotifiedNewSuggested = true; };
            
            var result = blockTree.SuggestBlock(block1);

            Assert.True(hasNotified, "notification");
            Assert.AreEqual(AddBlockResult.Added, result, "result");
            Assert.True(hasNotifiedNewSuggested, "NewSuggestedBlock");
        }

        [Test]
        public void Shall_not_notify_but_add_on_lower_difficulty()
        {
            bool hasNotifiedBest = false;
            bool hasNotifiedHead = false;
            BlockTree blockTree = BuildBlockTree();
            Block block0 = Build.A.Block.WithNumber(0).WithDifficulty(1).TestObject;
            Block block1 = Build.A.Block.WithNumber(1).WithDifficulty(3).WithParent(block0).TestObject;
            Block block2 = Build.A.Block.WithNumber(1).WithDifficulty(2).WithParent(block0).TestObject;
            blockTree.SuggestBlock(block0);
            blockTree.SuggestBlock(block1);
            blockTree.NewHeadBlock += (sender, args) => { hasNotifiedHead = true; };
            blockTree.NewBestSuggestedBlock += (sender, args) => { hasNotifiedBest = true; };
            
            bool hasNotifiedNewSuggested = false;
            blockTree.NewSuggestedBlock += (sender, args) => { hasNotifiedNewSuggested = true; };
            
            var result = blockTree.SuggestBlock(block2);

            Assert.False(hasNotifiedBest, "notification best");
            Assert.False(hasNotifiedHead, "notification head");
            Assert.AreEqual(AddBlockResult.Added, result, "result");
            Assert.True(hasNotifiedNewSuggested, "NewSuggestedBlock");
        }

        [Test]
        public void Shall_ignore_orphans()
        {
            BlockTree blockTree = BuildBlockTree();
            Block block0 = Build.A.Block.WithNumber(0).WithDifficulty(1).TestObject;
            Block block2 = Build.A.Block.WithNumber(2).WithDifficulty(3).TestObject;
            blockTree.SuggestBlock(block0);
            var result = blockTree.SuggestBlock(block2);
            Assert.AreEqual(AddBlockResult.UnknownParent, result);
        }

        [Test]
        public void Shall_ignore_known()
        {
            BlockTree blockTree = BuildBlockTree();
            Block block0 = Build.A.Block.WithNumber(0).WithDifficulty(1).TestObject;
            Block block1 = Build.A.Block.WithNumber(1).WithDifficulty(2).WithParent(block0).TestObject;
            blockTree.SuggestBlock(block0);
            blockTree.SuggestBlock(block1);
            var result = blockTree.SuggestBlock(block1);
            Assert.AreEqual(AddBlockResult.AlreadyKnown, result);
        }

        [Test]
        public void Cleans_invalid_blocks_before_starting()
        {
            MemDb blocksDb = new MemDb();
            MemDb blockInfosDb = new MemDb();
            MemDb headersDb = new MemDb();
            BlockTree tree = new BlockTree(blocksDb, headersDb, blockInfosDb, new ChainLevelInfoRepository(blockInfosDb), MainnetSpecProvider.Instance, NullBloomStorage.Instance, LimboLogs.Instance);
            Block block0 = Build.A.Block.WithNumber(0).WithDifficulty(1).TestObject;
            Block block1 = Build.A.Block.WithNumber(1).WithDifficulty(2).WithParent(block0).TestObject;
            Block block2 = Build.A.Block.WithNumber(2).WithDifficulty(3).WithParent(block1).TestObject;
            Block block3 = Build.A.Block.WithNumber(3).WithDifficulty(4).WithParent(block2).TestObject;

            tree.SuggestBlock(block0);
            tree.SuggestBlock(block1);
            tree.SuggestBlock(block2);
            tree.SuggestBlock(block3);

            blockInfosDb.Set(BlockTree.DeletePointerAddressInDb, block1.Hash.Bytes);
            BlockTree tree2 = new BlockTree(blocksDb, headersDb, blockInfosDb, new ChainLevelInfoRepository(blockInfosDb), MainnetSpecProvider.Instance, NullBloomStorage.Instance, LimboLogs.Instance);

            Assert.AreEqual(0L, tree2.BestKnownNumber, "best known");
            Assert.AreEqual(null, tree2.Head, "head");
            Assert.AreEqual(0L, tree2.BestSuggestedHeader.Number, "suggested");

            Assert.IsNull(blocksDb.Get(block2.Hash), "block 1");
            Assert.IsNull(blocksDb.Get(block2.Hash), "block 2");
            Assert.IsNull(blocksDb.Get(block3.Hash), "block 3");

            Assert.IsNull(blockInfosDb.Get(2), "level 1");
            Assert.IsNull(blockInfosDb.Get(2), "level 2");
            Assert.IsNull(blockInfosDb.Get(3), "level 3");
        }

        [Test]
        public void When_cleaning_descendants_of_invalid_does_not_touch_other_branches()
        {
            MemDb blocksDb = new MemDb();
            MemDb blockInfosDb = new MemDb();
            MemDb headersDb = new MemDb();
            BlockTree tree = new BlockTree(blocksDb, headersDb, blockInfosDb, new ChainLevelInfoRepository(blockInfosDb), MainnetSpecProvider.Instance, NullBloomStorage.Instance, LimboLogs.Instance);
            Block block0 = Build.A.Block.WithNumber(0).WithDifficulty(1).TestObject;
            Block block1 = Build.A.Block.WithNumber(1).WithDifficulty(2).WithParent(block0).TestObject;
            Block block2 = Build.A.Block.WithNumber(2).WithDifficulty(3).WithParent(block1).TestObject;
            Block block3 = Build.A.Block.WithNumber(3).WithDifficulty(4).WithParent(block2).TestObject;

            Block block1B = Build.A.Block.WithNumber(1).WithDifficulty(1).WithParent(block0).TestObject;
            Block block2B = Build.A.Block.WithNumber(2).WithDifficulty(1).WithParent(block1B).TestObject;
            Block block3B = Build.A.Block.WithNumber(3).WithDifficulty(1).WithParent(block2B).TestObject;

            tree.SuggestBlock(block0);
            tree.SuggestBlock(block1);
            tree.SuggestBlock(block2);
            tree.SuggestBlock(block3);

            tree.SuggestBlock(block1B);
            tree.SuggestBlock(block2B);
            tree.SuggestBlock(block3B);

            blockInfosDb.Set(BlockTree.DeletePointerAddressInDb, block1.Hash.Bytes);
            BlockTree tree2 = new BlockTree(blocksDb, headersDb, blockInfosDb, new ChainLevelInfoRepository(blockInfosDb), MainnetSpecProvider.Instance, NullBloomStorage.Instance, LimboLogs.Instance);

            Assert.AreEqual(3L, tree2.BestKnownNumber, "best known");
            Assert.AreEqual(null, tree2.Head, "head");
            Assert.AreEqual(block3B.Hash, tree2.BestSuggestedHeader.Hash, "suggested");

            blocksDb.Get(block1.Hash).Should().BeNull("block 1");
            blocksDb.Get(block2.Hash).Should().BeNull("block 2");
            blocksDb.Get(block3.Hash).Should().BeNull("block 3");

            Assert.NotNull(blockInfosDb.Get(1), "level 1");
            Assert.NotNull(blockInfosDb.Get(2), "level 2");
            Assert.NotNull(blockInfosDb.Get(3), "level 3");
        }

        [Test]
        public void Can_load_best_known_up_to_256million()
        {
            _blocksDb = new MemDb();
            _headersDb = new MemDb();
            IDb blocksInfosDb = Substitute.For<IDb>();

            Rlp chainLevel = Rlp.Encode(new ChainLevelInfo(true, new BlockInfo(TestItem.KeccakA, 1)));
            blocksInfosDb[BlockTree.DeletePointerAddressInDb.Bytes].Returns((byte[]) null);
            blocksInfosDb[Arg.Is<byte[]>(b => !Bytes.AreEqual(b, BlockTree.DeletePointerAddressInDb.Bytes))].Returns(chainLevel.Bytes);

            BlockTree blockTree = new BlockTree(_blocksDb, _headersDb, blocksInfosDb, new ChainLevelInfoRepository(blocksInfosDb), MainnetSpecProvider.Instance, NullBloomStorage.Instance, LimboLogs.Instance);

            Assert.AreEqual(256000000, blockTree.BestKnownNumber);
        }

        [Test]
        public void Add_and_find_branch()
        {
            BlockTree blockTree = BuildBlockTree();
            Block block = Build.A.Block.TestObject;
            blockTree.SuggestBlock(block);
            Block found = blockTree.FindBlock(block.Hash, BlockTreeLookupOptions.None);
            Assert.AreEqual(block.Hash, found.Header.CalculateHash());
        }

        [Test]
        public void Add_on_branch_move_find()
        {
            BlockTree blockTree = BuildBlockTree();
            Block block = Build.A.Block.TestObject;
            AddToMain(blockTree, block);
            Block found = blockTree.FindBlock(block.Hash, BlockTreeLookupOptions.RequireCanonical);
            Assert.AreEqual(block.Hash, found.Header.CalculateHash());
        }

        [Test]
        public void Add_on_branch_move_find_via_block_finder_interface()
        {
            BlockTree blockTree = BuildBlockTree();
            Block block = Build.A.Block.TestObject;
            AddToMain(blockTree, block);
            Block found = ((IBlockFinder) blockTree).FindBlock(new BlockParameter(block.Hash, true));
            Assert.AreEqual(block.Hash, found.Header.CalculateHash());
        }

        [Test]
        public void Add_on_branch_and_not_find_on_main()
        {
            BlockTree blockTree = BuildBlockTree();
            Block block = Build.A.Block.TestObject;
            blockTree.SuggestBlock(block);
            Block found = blockTree.FindBlock(block.Hash, BlockTreeLookupOptions.RequireCanonical);
            Assert.IsNull(found);
        }

        [Test]
        public void Add_on_branch_and_not_find_on_main_via_block_finder_interface()
        {
            BlockTree blockTree = BuildBlockTree();
            Block block = Build.A.Block.TestObject;
            blockTree.SuggestBlock(block);
            Block found = ((IBlockFinder) blockTree).FindBlock(new BlockParameter(block.Hash, true));
            Assert.IsNull(found);
        }

        [Test]
        public void Find_by_number_basic()
        {
            BlockTree blockTree = BuildBlockTree();
            Block block0 = Build.A.Block.WithNumber(0).TestObject;
            Block block1 = Build.A.Block.WithNumber(1).WithParent(block0).TestObject;
            Block block2 = Build.A.Block.WithNumber(2).WithParent(block1).TestObject;
            AddToMain(blockTree, block0);
            AddToMain(blockTree, block1);
            AddToMain(blockTree, block2);

            Block found = blockTree.FindBlock(2, BlockTreeLookupOptions.None);
            Assert.AreEqual(block2.Hash, found.Header.CalculateHash());
        }

        [Test]
        public void Find_by_number_beyond_what_is_known_returns_null()
        {
            BlockTree blockTree = BuildBlockTree();
            Block block0 = Build.A.Block.WithNumber(0).TestObject;
            Block block1 = Build.A.Block.WithNumber(1).WithParent(block0).TestObject;
            Block block2 = Build.A.Block.WithNumber(2).WithParent(block1).TestObject;
            AddToMain(blockTree, block0);
            AddToMain(blockTree, block1);
            AddToMain(blockTree, block2);

            Block found = blockTree.FindBlock(1920000, BlockTreeLookupOptions.None);
            Assert.Null(found);
        }

        [Test]
        public void Find_by_number_returns_null_when_block_is_missing()
        {
            BlockTree blockTree = BuildBlockTree();
            Block block0 = Build.A.Block.WithNumber(0).TestObject;
            Block block1 = Build.A.Block.WithNumber(1).WithParent(block0).TestObject;
            AddToMain(blockTree, block0);
            AddToMain(blockTree, block1);

            Block found = blockTree.FindBlock(5, BlockTreeLookupOptions.None);
            Assert.IsNull(found);
        }

        [Test]
        public void Find_headers_basic()
        {
            BlockTree blockTree = BuildBlockTree();
            Block block0 = Build.A.Block.WithNumber(0).TestObject;
            Block block1 = Build.A.Block.WithNumber(1).WithParent(block0).TestObject;
            Block block2 = Build.A.Block.WithNumber(2).WithParent(block1).TestObject;
            AddToMain(blockTree, block0);
            AddToMain(blockTree, block1);
            AddToMain(blockTree, block2);

            BlockHeader[] headers = blockTree.FindHeaders(block0.Hash, 2, 0, false);
            Assert.AreEqual(2, headers.Length);
            Assert.AreEqual(block0.Hash, headers[0].Hash);
            Assert.AreEqual(block1.Hash, headers[1].Hash);
        }

        [Test]
        public void Find_headers_skip()
        {
            BlockTree blockTree = BuildBlockTree();
            Block block0 = Build.A.Block.WithNumber(0).TestObject;
            Block block1 = Build.A.Block.WithNumber(1).WithParent(block0).TestObject;
            Block block2 = Build.A.Block.WithNumber(2).WithParent(block1).TestObject;
            AddToMain(blockTree, block0);
            AddToMain(blockTree, block1);
            AddToMain(blockTree, block2);

            BlockHeader[] headers = blockTree.FindHeaders(block0.Hash, 2, 1, false);
            Assert.AreEqual(2, headers.Length);
            Assert.AreEqual(block0.Hash, headers[0].Hash);
            Assert.AreEqual(block2.Hash, headers[1].Hash);
        }

        [Test]
        public void Find_headers_reverse()
        {
            BlockTree blockTree = BuildBlockTree();
            Block block0 = Build.A.Block.WithNumber(0).TestObject;
            Block block1 = Build.A.Block.WithNumber(1).WithParent(block0).TestObject;
            Block block2 = Build.A.Block.WithNumber(2).WithParent(block1).TestObject;
            AddToMain(blockTree, block0);
            AddToMain(blockTree, block1);
            AddToMain(blockTree, block2);

            BlockHeader[] headers = blockTree.FindHeaders(block2.Hash, 2, 0, true);
            Assert.AreEqual(2, headers.Length);
            Assert.AreEqual(block2.Hash, headers[0].Hash);
            Assert.AreEqual(block1.Hash, headers[1].Hash);
        }

        [Test]
        public void Find_headers_reverse_skip()
        {
            BlockTree blockTree = BuildBlockTree();
            Block block0 = Build.A.Block.WithNumber(0).TestObject;
            Block block1 = Build.A.Block.WithNumber(1).WithParent(block0).TestObject;
            Block block2 = Build.A.Block.WithNumber(2).WithParent(block1).TestObject;
            AddToMain(blockTree, block0);
            AddToMain(blockTree, block1);
            AddToMain(blockTree, block2);

            BlockHeader[] headers = blockTree.FindHeaders(block2.Hash, 2, 1, true);
            Assert.AreEqual(2, headers.Length);
            Assert.AreEqual(block2.Hash, headers[0].Hash);
            Assert.AreEqual(block0.Hash, headers[1].Hash);
        }

        [Test]
        public void Find_headers_reverse_below_zero()
        {
            BlockTree blockTree = BuildBlockTree();
            Block block0 = Build.A.Block.WithNumber(0).TestObject;
            Block block1 = Build.A.Block.WithNumber(1).WithParent(block0).TestObject;
            Block block2 = Build.A.Block.WithNumber(2).WithParent(block1).TestObject;
            AddToMain(blockTree, block0);
            AddToMain(blockTree, block1);
            AddToMain(blockTree, block2);

            BlockHeader[] headers = blockTree.FindHeaders(block0.Hash, 2, 1, true);
            Assert.AreEqual(2, headers.Length);
            Assert.AreEqual(block0.Hash, headers[0].Hash);
            Assert.Null(headers[1]);
        }

        [Test]
        public void When_finding_headers_does_not_find_a_header_it_breaks_the_loop()
        {
            BlockTree blockTree = BuildBlockTree();
            Block block0 = Build.A.Block.WithNumber(0).TestObject;
            Block block1 = Build.A.Block.WithNumber(1).WithParent(block0).TestObject;
            Block block2 = Build.A.Block.WithNumber(2).WithParent(block1).TestObject;
            AddToMain(blockTree, block0);
            AddToMain(blockTree, block1);
            AddToMain(blockTree, block2);

            BlockHeader[] headers = blockTree.FindHeaders(block0.Hash, 100, 0, false);
            Assert.AreEqual(100, headers.Length);
            Assert.AreEqual(block0.Hash, headers[0].Hash);
            Assert.Null(headers[3]);

            Assert.AreEqual(0, _headersDb.ReadsCount);
        }

        [Test]
        public void When_finding_blocks_does_not_find_a_block_it_breaks_the_loop()
        {
            BlockTree blockTree = BuildBlockTree();
            Block block0 = Build.A.Block.WithNumber(0).TestObject;
            Block block1 = Build.A.Block.WithNumber(1).WithParent(block0).TestObject;
            Block block2 = Build.A.Block.WithNumber(2).WithParent(block1).TestObject;
            AddToMain(blockTree, block0);
            AddToMain(blockTree, block1);
            AddToMain(blockTree, block2);

            BlockHeader[] headers = blockTree.FindHeaders(block0.Hash, 100, 0, false);
            Assert.AreEqual(100, headers.Length);
            Assert.AreEqual(block0.Hash, headers[0].Hash);
            Assert.Null(headers[3]);

            Assert.AreEqual(0, _headersDb.ReadsCount);
        }

        [Test]
        public void Find_sequence_basic_longer()
        {
            BlockTree blockTree = BuildBlockTree();
            Block block0 = Build.A.Block.WithNumber(0).TestObject;
            Block block1 = Build.A.Block.WithNumber(1).WithParent(block0).TestObject;
            Block block2 = Build.A.Block.WithNumber(2).WithParent(block1).TestObject;
            AddToMain(blockTree, block0);
            AddToMain(blockTree, block1);
            AddToMain(blockTree, block2);

            int length = 256;
            BlockHeader[] blocks = blockTree.FindHeaders(block0.Hash, length, 0, false);
            Assert.AreEqual(length, blocks.Length);
            Assert.AreEqual(block0.Hash, blocks[0].CalculateHash());
            Assert.AreEqual(block1.Hash, blocks[1].CalculateHash());
            Assert.AreEqual(block2.Hash, blocks[2].CalculateHash());
        }

        [Test]
        public void Find_sequence_basic_shorter()
        {
            BlockTree blockTree = BuildBlockTree();
            Block block0 = Build.A.Block.WithNumber(0).TestObject;
            Block block1 = Build.A.Block.WithNumber(1).WithParent(block0).TestObject;
            Block block2 = Build.A.Block.WithNumber(2).WithParent(block1).TestObject;
            AddToMain(blockTree, block0);
            AddToMain(blockTree, block1);
            AddToMain(blockTree, block2);

            int length = 2;
            BlockHeader[] blocks = blockTree.FindHeaders(block1.Hash, length, 0, false);
            Assert.AreEqual(length, blocks.Length);
            Assert.AreEqual(block1.Hash, blocks[0].CalculateHash());
            Assert.AreEqual(block2.Hash, blocks[1].CalculateHash());
        }

        [Test]
        public void Find_sequence_basic()
        {
            BlockTree blockTree = BuildBlockTree();
            Block block0 = Build.A.Block.WithNumber(0).TestObject;
            Block block1 = Build.A.Block.WithNumber(1).WithParent(block0).TestObject;
            Block block2 = Build.A.Block.WithNumber(2).WithParent(block1).TestObject;
            AddToMain(blockTree, block0);
            AddToMain(blockTree, block1);
            AddToMain(blockTree, block2);

            int length = 3;
            BlockHeader[] blocks = blockTree.FindHeaders(block0.Hash, length, 0, false);
            Assert.AreEqual(length, blocks.Length);
            Assert.AreEqual(block0.Hash, blocks[0].CalculateHash());
            Assert.AreEqual(block1.Hash, blocks[1].CalculateHash());
            Assert.AreEqual(block2.Hash, blocks[2].CalculateHash());
        }

        [Test]
        public void Find_sequence_reverse()
        {
            BlockTree blockTree = BuildBlockTree();
            Block block0 = Build.A.Block.WithNumber(0).TestObject;
            Block block1 = Build.A.Block.WithNumber(1).WithParent(block0).TestObject;
            Block block2 = Build.A.Block.WithNumber(2).WithParent(block1).TestObject;
            AddToMain(blockTree, block0);
            AddToMain(blockTree, block1);
            AddToMain(blockTree, block2);

            BlockHeader[] blocks = blockTree.FindHeaders(block2.Hash, 3, 0, true);
            Assert.AreEqual(3, blocks.Length);

            Assert.AreEqual(block2.Hash, blocks[0].CalculateHash());
            Assert.AreEqual(block0.Hash, blocks[2].CalculateHash());
        }


        [Test]
        public void Find_sequence_zero_blocks()
        {
            BlockTree blockTree = BuildBlockTree();
            Block block0 = Build.A.Block.WithNumber(0).TestObject;
            Block block1 = Build.A.Block.WithNumber(1).WithParent(block0).TestObject;
            Block block2 = Build.A.Block.WithNumber(2).WithParent(block1).TestObject;
            AddToMain(blockTree, block0);
            AddToMain(blockTree, block1);
            AddToMain(blockTree, block2);

            BlockHeader[] blocks = blockTree.FindHeaders(block0.Hash, 0, 0, false);
            Assert.AreEqual(0, blocks.Length);
        }

        [Test]
        public void Find_sequence_one_block()
        {
            BlockTree blockTree = BuildBlockTree();
            Block block0 = Build.A.Block.WithNumber(0).TestObject;
            Block block1 = Build.A.Block.WithNumber(1).WithParent(block0).TestObject;
            Block block2 = Build.A.Block.WithNumber(2).WithParent(block1).TestObject;
            AddToMain(blockTree, block0);
            AddToMain(blockTree, block1);
            AddToMain(blockTree, block2);

            BlockHeader[] blocks = blockTree.FindHeaders(block2.Hash, 1, 0, false);
            Assert.AreEqual(1, blocks.Length);
        }

        [Test]
        public void Find_sequence_basic_skip()
        {
            BlockTree blockTree = BuildBlockTree();
            Block block0 = Build.A.Block.WithNumber(0).TestObject;
            Block block1 = Build.A.Block.WithNumber(1).WithParent(block0).TestObject;
            Block block2 = Build.A.Block.WithNumber(2).WithParent(block1).TestObject;
            AddToMain(blockTree, block0);
            AddToMain(blockTree, block1);
            AddToMain(blockTree, block2);

            BlockHeader[] blocks = blockTree.FindHeaders(block0.Hash, 2, 1, false);
            Assert.AreEqual(2, blocks.Length, "length");
            Assert.AreEqual(block0.Hash, blocks[0].CalculateHash());
            Assert.AreEqual(block2.Hash, blocks[1].CalculateHash());
        }

        [Test]
        public void Find_sequence_some_empty()
        {
            BlockTree blockTree = BuildBlockTree();
            Block block0 = Build.A.Block.WithNumber(0).TestObject;
            Block block1 = Build.A.Block.WithNumber(1).WithParent(block0).TestObject;
            Block block2 = Build.A.Block.WithNumber(2).WithParent(block1).TestObject;
            AddToMain(blockTree, block0);
            AddToMain(blockTree, block1);
            AddToMain(blockTree, block2);

            BlockHeader[] blocks = blockTree.FindHeaders(block0.Hash, 4, 0, false);
            Assert.AreEqual(4, blocks.Length);
            Assert.IsNull(blocks[3]);
        }

        [Test]
        public void Total_difficulty_is_calculated_when_exists_parent_with_total_difficulty()
        {
            BlockTree blockTree = BuildBlockTree();

            Block block0 = Build.A.Block.WithNumber(0).WithDifficulty(1).TestObject;
            blockTree.SuggestBlock(block0);
            Block block1 = Build.A.Block.WithNumber(1).WithParentHash(block0.Hash).WithDifficulty(2).TestObject;
            blockTree.SuggestBlock(block1);
            block1.TotalDifficulty.Should().NotBeNull();
            Assert.AreEqual(3, (int) block1.TotalDifficulty!);
        }

        [Test]
        public void Total_difficulty_is_null_when_no_parent()
        {
            BlockTree blockTree = BuildBlockTree();

            Block block0 = Build.A.Block.WithNumber(0).WithDifficulty(1).TestObject;
            blockTree.SuggestBlock(block0);

            Block block2 = Build.A.Block.WithNumber(1).WithDifficulty(3).WithParentHash(Keccak.Zero).TestObject;
            blockTree.SuggestBlock(block2);
            Assert.AreEqual(null, block2.TotalDifficulty);
        }

        [Test]
        public void Head_block_gets_updated()
        {
            BlockTree blockTree = BuildBlockTree();
            Block block0 = Build.A.Block.WithNumber(0).WithDifficulty(1).TestObject;
            Block block1 = Build.A.Block.WithNumber(1).WithDifficulty(2).WithParent(block0).TestObject;
            AddToMain(blockTree, block0);
            AddToMain(blockTree, block1);

            Assert.AreEqual(block1.Hash, blockTree.Head.CalculateHash());
        }

        [Test]
        public void Best_suggested_block_gets_updated()
        {
            BlockTree blockTree = BuildBlockTree();
            Block block0 = Build.A.Block.WithNumber(0).WithDifficulty(1).TestObject;
            Block block1 = Build.A.Block.WithNumber(1).WithDifficulty(2).WithParent(block0).TestObject;
            AddToMain(blockTree, block0);
            blockTree.SuggestBlock(block1);

            Assert.AreEqual(block0.Hash, blockTree.Head.CalculateHash(), "head block");
            Assert.AreEqual(block1.Hash, blockTree.BestSuggestedHeader.CalculateHash(), "best suggested");
        }

        [Test]
        public void Sets_genesis_block()
        {
            BlockTree blockTree = BuildBlockTree();
            Block block0 = Build.A.Block.WithNumber(0).WithDifficulty(1).TestObject;
            AddToMain(blockTree, block0);

            Assert.AreEqual(block0.Hash, blockTree.Genesis.CalculateHash());
        }

        [Test]
        public void Stores_multiple_blocks_per_level()
        {
            BlockTree blockTree = BuildBlockTree();
            Block block0 = Build.A.Block.WithNumber(0).WithDifficulty(1).TestObject;
            Block block1 = Build.A.Block.WithNumber(1).WithDifficulty(2).WithParent(block0).TestObject;
            Block block1B = Build.A.Block.WithNumber(1).WithDifficulty(3).WithParent(block0).TestObject;
            AddToMain(blockTree, block0);
            AddToMain(blockTree, block1);
            blockTree.SuggestBlock(block1B);

            Block found = blockTree.FindBlock(block1B.Hash, BlockTreeLookupOptions.None);

            Assert.AreEqual(block1B.Hash, found.Header.CalculateHash());
        }

        [Test]
        public void Can_init_head_block_from_db_by_hash()
        {
            Block genesisBlock = Build.A.Block.Genesis.TestObject;
            Block headBlock = genesisBlock;

            MemDb blocksDb = new MemDb();
            MemDb headersDb = new MemDb();
            blocksDb.Set(genesisBlock.Hash, Rlp.Encode(genesisBlock).Bytes);
            headersDb.Set(genesisBlock.Hash, Rlp.Encode(genesisBlock.Header).Bytes);

            MemDb blockInfosDb = new MemDb();
            blockInfosDb.Set(Keccak.Zero, genesisBlock.Hash.Bytes);
            ChainLevelInfo level = new ChainLevelInfo(true, new BlockInfo(headBlock.Hash, headBlock.Difficulty));
            level.BlockInfos[0].WasProcessed = true;

            blockInfosDb.Set(0, Rlp.Encode(level).Bytes);

            BlockTree blockTree = new BlockTree(blocksDb, headersDb, blockInfosDb, new ChainLevelInfoRepository(blockInfosDb), OlympicSpecProvider.Instance, NullBloomStorage.Instance, LimboLogs.Instance);
            Assert.AreEqual(headBlock.Hash, blockTree.Head?.Hash, "head");
            Assert.AreEqual(headBlock.Hash, blockTree.Genesis?.Hash, "genesis");
        }

        [Test]
        public void Sets_head_block_hash_in_db_on_new_head_block()
        {
            MemDb blocksDb = new MemDb();
            MemDb blockInfosDb = new MemDb();
            MemDb headersDb = new MemDb();

            BlockTree blockTree = new BlockTree(
                blocksDb,
                headersDb,
                blockInfosDb,
                new ChainLevelInfoRepository(blockInfosDb),
                OlympicSpecProvider.Instance,
                NullBloomStorage.Instance,
                LimboLogs.Instance);
            
            Block block0 = Build.A.Block.WithNumber(0).WithDifficulty(1).TestObject;
            Block block1 = Build.A.Block.WithNumber(1).WithDifficulty(2).WithParent(block0).TestObject;

            AddToMain(blockTree, block0);
            AddToMain(blockTree, block1);

            var dec = new Keccak(blockInfosDb.Get(Keccak.Zero));
            Assert.AreEqual(block1.Hash, dec);
        }

        [Test]
        public void Can_check_if_block_was_processed()
        {
            Block block0 = Build.A.Block.WithNumber(0).WithDifficulty(1).TestObject;
            Block block1 = Build.A.Block.WithNumber(1).WithDifficulty(2).WithParent(block0).TestObject;

            BlockTree blockTree = BuildBlockTree();
            blockTree.SuggestBlock(block0);
            blockTree.SuggestBlock(block1);
            Assert.False(blockTree.WasProcessed(block1.Number, block1.Hash), "before");
            blockTree.UpdateMainChain(new[] {block0, block1}, true);
            Assert.True(blockTree.WasProcessed(block1.Number, block1.Hash), "after");
        }

        [Test]
        public void Best_known_number_is_set()
        {
            Block block0 = Build.A.Block.WithNumber(0).WithDifficulty(1).TestObject;
            Block block1 = Build.A.Block.WithNumber(1).WithDifficulty(2).WithParent(block0).TestObject;

            BlockTree blockTree = BuildBlockTree();
            blockTree.SuggestBlock(block0);
            blockTree.SuggestBlock(block1);
            Assert.AreEqual(1L, blockTree.BestKnownNumber);
        }

        [Test]
        public void Is_main_chain_returns_false_when_on_branch()
        {
            Block block0 = Build.A.Block.WithNumber(0).WithDifficulty(1).TestObject;
            Block block1 = Build.A.Block.WithNumber(1).WithDifficulty(2).WithParent(block0).TestObject;

            BlockTree blockTree = BuildBlockTree();
            blockTree.SuggestBlock(block0);
            blockTree.SuggestBlock(block1);
            Assert.False(blockTree.IsMainChain(block1.Hash));
        }

        [Test]
        public void Is_main_chain_returns_true_when_on_main()
        {
            Block block0 = Build.A.Block.WithNumber(0).WithDifficulty(1).TestObject;
            Block block1 = Build.A.Block.WithNumber(1).WithDifficulty(2).WithParent(block0).TestObject;

            BlockTree blockTree = BuildBlockTree();
            blockTree.SuggestBlock(block0);
            blockTree.SuggestBlock(block1);
            blockTree.UpdateMainChain(block1);
            Assert.True(blockTree.IsMainChain(block1.Hash));
        }

        [Test]
        public void Pending_returns_head()
        {
            Block block0 = Build.A.Block.WithNumber(0).WithDifficulty(1).TestObject;
            Block block1 = Build.A.Block.WithNumber(1).WithDifficulty(2).WithParent(block0).TestObject;

            BlockTree blockTree = BuildBlockTree();
            blockTree.SuggestBlock(block0);
            blockTree.SuggestBlock(block1);
            blockTree.UpdateMainChain(block0);
            blockTree.BestSuggestedHeader.Should().Be(block1.Header);
            blockTree.PendingHash.Should().Be(block0.Hash);
            ((IBlockFinder) blockTree).FindPendingHeader().Should().BeSameAs(block0.Header);
            ((IBlockFinder) blockTree).FindPendingBlock().Should().BeSameAs(block0);
        }

        [Test]
        public void Is_main_chain_returns_true_on_fast_sync_block()
        {
            Block block0 = Build.A.Block.WithNumber(0).WithDifficulty(1).TestObject;
            BlockTree blockTree = BuildBlockTree();
            blockTree.SuggestBlock(block0, false);
            blockTree.IsMainChain(block0.Hash).Should().BeTrue();
        }

        [Test]
        public void Was_processed_returns_true_on_fast_sync_block()
        {
            Block block0 = Build.A.Block.WithNumber(0).WithDifficulty(1).TestObject;
            BlockTree blockTree = BuildBlockTree();
            blockTree.SuggestBlock(block0, false);
        }

        [Test(Description = "There was a bug where we switched positions and used the index from before the positions were switched")]
        public void When_moving_to_main_one_of_the_two_blocks_at_given_level_the_was_processed_check_is_executed_on_the_correct_block_index_regression()
        {
            MemDb blocksDb = new MemDb();
            MemDb blockInfosDb = new MemDb();
            MemDb headersDb = new MemDb();

            BlockTree blockTree = new BlockTree(blocksDb, headersDb, blockInfosDb, new ChainLevelInfoRepository(blockInfosDb), OlympicSpecProvider.Instance, NullBloomStorage.Instance, LimboLogs.Instance);
            Block block0 = Build.A.Block.WithNumber(0).WithDifficulty(1).TestObject;
            Block block1 = Build.A.Block.WithNumber(1).WithDifficulty(2).WithParent(block0).TestObject;
            Block block2 = Build.A.Block.WithNumber(1).WithDifficulty(3).WithParent(block0).TestObject;

            AddToMain(blockTree, block0);

            blockTree.SuggestBlock(block2);
            blockTree.SuggestBlock(block1);
            blockTree.UpdateMainChain(block1);

            Keccak storedInDb = new Keccak(blockInfosDb.Get(Keccak.Zero));
            Assert.AreEqual(block1.Hash, storedInDb);
        }

        [Test]
        public void When_deleting_invalid_block_sets_head_bestKnown_and_suggested_right()
        {
            BlockTree tree = BuildBlockTree();
            Block block0 = Build.A.Block.WithNumber(0).WithDifficulty(1).TestObject;
            Block block1 = Build.A.Block.WithNumber(1).WithDifficulty(2).WithParent(block0).TestObject;
            Block block2 = Build.A.Block.WithNumber(2).WithDifficulty(3).WithParent(block1).TestObject;
            Block block3 = Build.A.Block.WithNumber(3).WithDifficulty(4).WithParent(block2).TestObject;

            tree.SuggestBlock(block0);
            tree.SuggestBlock(block1);
            tree.SuggestBlock(block2);
            tree.SuggestBlock(block3);

            tree.UpdateMainChain(block0);
            tree.UpdateMainChain(block1);
            tree.DeleteInvalidBlock(block2);

            Assert.AreEqual(block1.Number, tree.BestKnownNumber);
            Assert.AreEqual(block1.Header, tree.Head?.Header);
            Assert.AreEqual(block1.Header, tree.BestSuggestedHeader);
        }

        [Test]
        public void When_deleting_invalid_block_deletes_its_descendants()
        {
            MemDb blocksDb = new MemDb();
            MemDb blockInfosDb = new MemDb();
            MemDb headersDb = new MemDb();
            BlockTree tree = new BlockTree(blocksDb, headersDb, blockInfosDb, new ChainLevelInfoRepository(blockInfosDb), MainnetSpecProvider.Instance, NullBloomStorage.Instance, LimboLogs.Instance);
            Block block0 = Build.A.Block.WithNumber(0).WithDifficulty(1).TestObject;
            Block block1 = Build.A.Block.WithNumber(1).WithDifficulty(2).WithParent(block0).TestObject;
            Block block2 = Build.A.Block.WithNumber(2).WithDifficulty(3).WithParent(block1).TestObject;
            Block block3 = Build.A.Block.WithNumber(3).WithDifficulty(4).WithParent(block2).TestObject;

            tree.SuggestBlock(block0);
            tree.SuggestBlock(block1);
            tree.SuggestBlock(block2);
            tree.SuggestBlock(block3);

            tree.UpdateMainChain(block0);
            tree.UpdateMainChain(block1);
            tree.DeleteInvalidBlock(block2);

            Assert.AreEqual(1L, tree.BestKnownNumber, "best known");
            Assert.AreEqual(1L, tree.Head.Number, "head");
            Assert.AreEqual(1L, tree.BestSuggestedHeader.Number, "suggested");

            Assert.NotNull(blocksDb.Get(block1.Hash), "block 1");
            Assert.IsNull(blocksDb.Get(block2.Hash), "block 2");
            Assert.IsNull(blocksDb.Get(block3.Hash), "block 3");

            Assert.NotNull(blockInfosDb.Get(1), "level 1");
            Assert.IsNull(blockInfosDb.Get(2), "level 2");
            Assert.IsNull(blockInfosDb.Get(3), "level 3");
        }
        
        [Test]
        public void When_deleting_invalid_block_deletes_its_descendants_even_if_not_first()
        {
            MemDb blocksDb = new MemDb();
            MemDb blockInfosDb = new MemDb();
            MemDb headersDb = new MemDb();
            ChainLevelInfoRepository repository = new ChainLevelInfoRepository(blockInfosDb);
            BlockTree tree = new BlockTree(blocksDb, headersDb, blockInfosDb, repository, MainnetSpecProvider.Instance, NullBloomStorage.Instance, LimboLogs.Instance);
            Block block0 = Build.A.Block.WithNumber(0).WithDifficulty(1).TestObject;
            Block block1 = Build.A.Block.WithNumber(1).WithDifficulty(2).WithParent(block0).TestObject;
            Block block2 = Build.A.Block.WithNumber(2).WithDifficulty(3).WithParent(block1).TestObject;
            Block block3 = Build.A.Block.WithNumber(3).WithDifficulty(4).WithParent(block2).TestObject;
            
            Block block1b = Build.A.Block.WithNumber(1).WithDifficulty(2).WithExtraData(new byte[] {1}).WithParent(block0).TestObject;
            Block block2b = Build.A.Block.WithNumber(2).WithDifficulty(3).WithExtraData(new byte[] {1}).WithParent(block1b).TestObject;
            Block block3b = Build.A.Block.WithNumber(3).WithDifficulty(4).WithExtraData(new byte[] {1}).WithParent(block2b).TestObject;

            tree.SuggestBlock(block0);
            tree.SuggestBlock(block1);
            tree.SuggestBlock(block2);
            tree.SuggestBlock(block3);
            
            tree.SuggestBlock(block1b);
            tree.SuggestBlock(block2b);
            tree.SuggestBlock(block3b);
            
            tree.UpdateMainChain(block0);
            tree.UpdateMainChain(block1);
            tree.DeleteInvalidBlock(block1b);

            Assert.AreEqual(3L, tree.BestKnownNumber, "best known");
            Assert.AreEqual(1L, tree.Head.Number, "head");
            Assert.AreEqual(1L, tree.BestSuggestedHeader.Number, "suggested");

            Assert.NotNull(blocksDb.Get(block1.Hash), "block 1");
            Assert.NotNull(blocksDb.Get(block2.Hash), "block 2");
            Assert.NotNull(blocksDb.Get(block3.Hash), "block 3");
            Assert.Null(blocksDb.Get(block1b.Hash), "block 1b");
            Assert.Null(blocksDb.Get(block2b.Hash), "block 2b");
            Assert.Null(blocksDb.Get(block3b.Hash), "block 3b");

            Assert.NotNull(blockInfosDb.Get(1), "level 1");
            Assert.NotNull(blockInfosDb.Get(2), "level 2");
            Assert.NotNull(blockInfosDb.Get(3), "level 3");
            
            Assert.NotNull(blockInfosDb.Get(1), "level 1b");
            Assert.NotNull(blockInfosDb.Get(2), "level 2b");
            Assert.NotNull(blockInfosDb.Get(3), "level 3b");

            repository.LoadLevel(1).BlockInfos.Length.Should().Be(1);
            repository.LoadLevel(2).BlockInfos.Length.Should().Be(1);
            repository.LoadLevel(3).BlockInfos.Length.Should().Be(1);
        }

        [Test]
        public void After_removing_invalid_block_will_not_accept_it_again()
        {
            MemDb blocksDb = new MemDb();
            MemDb blockInfosDb = new MemDb();
            MemDb headersDb = new MemDb();
            BlockTree tree = new BlockTree(blocksDb, headersDb, blockInfosDb, new ChainLevelInfoRepository(blockInfosDb), MainnetSpecProvider.Instance, NullBloomStorage.Instance, LimboLogs.Instance);
            Block block0 = Build.A.Block.WithNumber(0).WithDifficulty(1).TestObject;
            Block block1 = Build.A.Block.WithNumber(1).WithDifficulty(2).WithParent(block0).TestObject;
            Block block2 = Build.A.Block.WithNumber(2).WithDifficulty(3).WithParent(block1).TestObject;
            Block block3 = Build.A.Block.WithNumber(3).WithDifficulty(4).WithParent(block2).TestObject;

            tree.SuggestBlock(block0);
            tree.SuggestBlock(block1);
            tree.SuggestBlock(block2);
            tree.SuggestBlock(block3);

            tree.DeleteInvalidBlock(block1);
            AddBlockResult result = tree.SuggestBlock(block1);
            Assert.AreEqual(AddBlockResult.InvalidBlock, result);
        }

        [Test]
        public void After_deleting_invalid_block_will_accept_other_blocks()
        {
            MemDb blocksDb = new MemDb();
            MemDb blockInfosDb = new MemDb();
            MemDb headersDb = new MemDb();
            BlockTree tree = new BlockTree(blocksDb, headersDb, blockInfosDb, new ChainLevelInfoRepository(blockInfosDb), MainnetSpecProvider.Instance, NullBloomStorage.Instance, LimboLogs.Instance);
            Block block0 = Build.A.Block.WithNumber(0).WithDifficulty(1).TestObject;
            Block block1 = Build.A.Block.WithNumber(1).WithDifficulty(2).WithParent(block0).TestObject;
            Block block2 = Build.A.Block.WithNumber(2).WithDifficulty(3).WithParent(block1).TestObject;
            Block block3 = Build.A.Block.WithNumber(3).WithDifficulty(4).WithParent(block2).TestObject;

            Block block1B = Build.A.Block.WithNumber(1).WithDifficulty(1).WithParent(block0).TestObject;

            tree.SuggestBlock(block0);
            tree.SuggestBlock(block1);
            tree.SuggestBlock(block2);
            tree.SuggestBlock(block3);

            tree.DeleteInvalidBlock(block1);
            AddBlockResult result = tree.SuggestBlock(block1B);
            Assert.AreEqual(AddBlockResult.Added, result);
        }

        [Test]
        public void When_deleting_invalid_block_does_not_delete_blocks_that_are_not_its_descendants()
        {
            MemDb blocksDb = new MemDb();
            MemDb blockInfosDb = new MemDb();
            MemDb headersDb = new MemDb();
            BlockTree tree = new BlockTree(blocksDb, headersDb, blockInfosDb, new ChainLevelInfoRepository(blockInfosDb), MainnetSpecProvider.Instance, NullBloomStorage.Instance, LimboLogs.Instance);
            Block block0 = Build.A.Block.WithNumber(0).WithDifficulty(1).TestObject;
            Block block1 = Build.A.Block.WithNumber(1).WithDifficulty(2).WithParent(block0).TestObject;
            Block block2 = Build.A.Block.WithNumber(2).WithDifficulty(3).WithParent(block1).TestObject;
            Block block3 = Build.A.Block.WithNumber(3).WithDifficulty(4).WithParent(block2).TestObject;
            Block block4 = Build.A.Block.WithNumber(4).WithDifficulty(5).WithParent(block3).TestObject;
            Block block5 = Build.A.Block.WithNumber(5).WithDifficulty(6).WithParent(block4).TestObject;

            Block block3bad = Build.A.Block.WithNumber(3).WithDifficulty(1).WithParent(block2).TestObject;

            tree.SuggestBlock(block0);
            tree.SuggestBlock(block1);
            tree.SuggestBlock(block2);
            tree.SuggestBlock(block3);
            tree.SuggestBlock(block4);
            tree.SuggestBlock(block5);

            tree.SuggestBlock(block3bad);

            tree.UpdateMainChain(block5);
            tree.DeleteInvalidBlock(block3bad);

            Assert.AreEqual(5L, tree.BestKnownNumber, "best known");
            Assert.AreEqual(block5.Header, tree.Head?.Header, "head");
            Assert.AreEqual(block5.Hash, tree.BestSuggestedHeader.Hash, "suggested");
        }

        [Test, TestCaseSource("SourceOfBSearchTestCases")]
        public void Loads_lowest_inserted_header_correctly(long beginIndex, long insertedBlocks)
        {
            long? expectedResult = insertedBlocks == 0L ? (long?) null : beginIndex - insertedBlocks + 1L;

            MemDb blocksDb = new MemDb();
            MemDb blockInfosDb = new MemDb();
            MemDb headersDb = new MemDb();

            SyncConfig syncConfig = new SyncConfig();
            syncConfig.PivotNumber = beginIndex.ToString();

            BlockTree tree = new BlockTree(blocksDb, headersDb, blockInfosDb, new ChainLevelInfoRepository(blockInfosDb), MainnetSpecProvider.Instance, NullBloomStorage.Instance, syncConfig, LimboLogs.Instance);
            tree.SuggestBlock(Build.A.Block.Genesis.TestObject);

            for (long i = beginIndex; i > beginIndex - insertedBlocks; i--)
            {
                tree.Insert(Build.A.BlockHeader.WithNumber(i).WithTotalDifficulty(i).TestObject);
            }

            BlockTree loadedTree = new BlockTree(blocksDb, headersDb, blockInfosDb, new ChainLevelInfoRepository(blockInfosDb), MainnetSpecProvider.Instance, NullBloomStorage.Instance, syncConfig, LimboLogs.Instance);

            Assert.AreEqual(expectedResult, tree.LowestInsertedHeader?.Number, "tree");
            Assert.AreEqual(expectedResult, loadedTree.LowestInsertedHeader?.Number, "loaded tree");
        }

        [Test, TestCaseSource("SourceOfBSearchTestCases")]
        public void Loads_lowest_inserted_body_correctly(long beginIndex, long insertedBlocks)
        {
            // left old code to prove that it does not matter for the result nowadays
            // we store and no longer binary search lowest body number
            
            MemDb blocksDb = new MemDb();
            MemDb blockInfosDb = new MemDb();
            MemDb headersDb = new MemDb();
            
            blocksDb.Set(0, Rlp.Encode(1L).Bytes);

            SyncConfig syncConfig = new SyncConfig();
            syncConfig.PivotNumber = beginIndex.ToString();

            var repo = new ChainLevelInfoRepository(blockInfosDb);
            BlockTree tree = new BlockTree(blocksDb, headersDb, blockInfosDb, repo, MainnetSpecProvider.Instance, NullBloomStorage.Instance, syncConfig, LimboLogs.Instance);
            tree.SuggestBlock(Build.A.Block.Genesis.TestObject);

            for (long i = beginIndex; i > beginIndex - insertedBlocks; i--)
            {
                Block block = Build.A.Block.WithNumber(i).WithTotalDifficulty(i).TestObject;
                tree.Insert(block.Header);
                tree.Insert(block);
            }

            var loadedRepo = new ChainLevelInfoRepository(blockInfosDb);
            BlockTree loadedTree = new BlockTree(blocksDb, headersDb, blockInfosDb, loadedRepo, MainnetSpecProvider.Instance, NullBloomStorage.Instance, syncConfig, LimboLogs.Instance);

            Assert.AreEqual(null, tree.LowestInsertedBodyNumber, "tree");
            Assert.AreEqual(1, loadedTree.LowestInsertedBodyNumber, "loaded tree");
        }
        
        
        private static object[] SourceOfBSearchTestCases =
        {
            new object[] {1L, 0L},
            new object[] {1L, 1L},
            new object[] {2L, 0L},
            new object[] {2L, 1L},
            new object[] {2L, 2L},
            new object[] {3L, 0L},
            new object[] {3L, 1L},
            new object[] {3L, 2L},
            new object[] {3L, 3L},
            new object[] {4L, 0L},
            new object[] {4L, 1L},
            new object[] {4L, 2L},
            new object[] {4L, 3L},
            new object[] {4L, 4L},
            new object[] {5L, 0L},
            new object[] {5L, 1L},
            new object[] {5L, 2L},
            new object[] {5L, 3L},
            new object[] {5L, 4L},
            new object[] {5L, 5L},
            new object[] {728000, 0L},
            new object[] {7280000L, 1L}
        };

        private ChainLevelInfoRepository _chainLevelInfoRepository;

        [Test, TestCaseSource(nameof(SourceOfBSearchTestCases))]
        public void Loads_best_known_correctly_on_inserts(long beginIndex, long insertedBlocks)
        {
            long expectedResult = insertedBlocks == 0L ? 0L : beginIndex;

            MemDb blocksDb = new MemDb();
            MemDb blockInfosDb = new MemDb();
            MemDb headersDb = new MemDb();

            SyncConfig syncConfig = new SyncConfig();
            syncConfig.PivotNumber = beginIndex.ToString();

            BlockTree tree = new BlockTree(blocksDb, headersDb, blockInfosDb, new ChainLevelInfoRepository(blockInfosDb), MainnetSpecProvider.Instance, NullBloomStorage.Instance, syncConfig, LimboLogs.Instance);
            tree.SuggestBlock(Build.A.Block.Genesis.TestObject);

            for (long i = beginIndex; i > beginIndex - insertedBlocks; i--)
            {
                Block block = Build.A.Block.WithNumber(i).WithTotalDifficulty(i).TestObject;
                tree.Insert(block.Header);
                tree.Insert(block);
            }

            BlockTree loadedTree = new BlockTree(
                blocksDb,
                headersDb,
                blockInfosDb,
                new ChainLevelInfoRepository(blockInfosDb),
                MainnetSpecProvider.Instance,
                NullBloomStorage.Instance,
                syncConfig,
                LimboLogs.Instance);

            Assert.AreEqual(expectedResult, tree.BestKnownNumber, "tree");
            Assert.AreEqual(expectedResult, loadedTree.BestKnownNumber, "loaded tree");
        }

        [TestCase(1L)]
        [TestCase(2L)]
        [TestCase(3L)]
        public void Loads_best_known_correctly_on_inserts_followed_by_suggests(long pivotNumber)
        {
            MemDb blocksDb = new MemDb();
            MemDb blockInfosDb = new MemDb();
            MemDb headersDb = new MemDb();

            SyncConfig syncConfig = new SyncConfig();
            syncConfig.PivotNumber = pivotNumber.ToString();

            BlockTree tree = new BlockTree(blocksDb, headersDb, blockInfosDb, new ChainLevelInfoRepository(blockInfosDb), MainnetSpecProvider.Instance, NullBloomStorage.Instance, syncConfig, LimboLogs.Instance);
            tree.SuggestBlock(Build.A.Block.Genesis.TestObject);

            Block pivotBlock = null;
            for (long i = pivotNumber; i > 0; i--)
            {
                Block block = Build.A.Block.WithNumber(i).WithTotalDifficulty(i).TestObject;
                pivotBlock ??= block;
                tree.Insert(block.Header);
            }

            tree.SuggestHeader(Build.A.BlockHeader.WithNumber(pivotNumber + 1).WithParent(pivotBlock!.Header).TestObject);

            BlockTree loadedTree = new BlockTree(blocksDb, headersDb, blockInfosDb, new ChainLevelInfoRepository(blockInfosDb), MainnetSpecProvider.Instance, NullBloomStorage.Instance, syncConfig, LimboLogs.Instance);

            Assert.AreEqual(pivotNumber + 1, tree.BestKnownNumber, "tree");
            Assert.AreEqual(1, tree.LowestInsertedHeader?.Number, "loaded tree - lowest header");
            Assert.AreEqual(null, tree.LowestInsertedBodyNumber, "loaded tree - lowest body");
            Assert.AreEqual(pivotNumber + 1, loadedTree.BestKnownNumber, "loaded tree");
        }
        
        [Test]
        public void Loads_best_known_correctly_when_head_before_pivot()
        {
            var pivotNumber = 1000;
            var head = 10;
            SyncConfig syncConfig = new SyncConfig {PivotNumber = pivotNumber.ToString()};

            var treeBuilder = Build.A.BlockTree().OfChainLength(head + 1);
            
            BlockTree loadedTree = new BlockTree(
                treeBuilder.BlocksDb,
                treeBuilder.HeadersDb,
                treeBuilder.BlockInfoDb,
                treeBuilder.ChainLevelInfoRepository,
                MainnetSpecProvider.Instance,
                NullBloomStorage.Instance,
                syncConfig,
                LimboLogs.Instance);
            
            Assert.AreEqual(head, loadedTree.BestKnownNumber, "loaded tree");
        }

        [Test]
        public void Cannot_insert_genesis()
        {
            MemDb blocksDb = new MemDb();
            MemDb blockInfosDb = new MemDb();
            MemDb headersDb = new MemDb();

            long pivotNumber = 0L;

            SyncConfig syncConfig = new SyncConfig();
            syncConfig.PivotNumber = pivotNumber.ToString();

            BlockTree tree = new BlockTree(blocksDb, headersDb, blockInfosDb, new ChainLevelInfoRepository(blockInfosDb), MainnetSpecProvider.Instance, NullBloomStorage.Instance, syncConfig, LimboLogs.Instance);
            Block genesis = Build.A.Block.Genesis.TestObject;
            tree.SuggestBlock(genesis);
            Assert.Throws<InvalidOperationException>(() => tree.Insert(genesis));
            Assert.Throws<InvalidOperationException>(() => tree.Insert(genesis.Header));
            Assert.Throws<InvalidOperationException>(() => tree.Insert(new[] {genesis}));
        }

        [Test]
        public void Can_batch_insert_blocks()
        {
            MemDb blocksDb = new MemDb();
            MemDb blockInfosDb = new MemDb();
            MemDb headersDb = new MemDb();

            long pivotNumber = 5L;

            SyncConfig syncConfig = new SyncConfig();
            syncConfig.PivotNumber = pivotNumber.ToString();

            BlockTree tree = new BlockTree(blocksDb, headersDb, blockInfosDb, new ChainLevelInfoRepository(blockInfosDb), MainnetSpecProvider.Instance, NullBloomStorage.Instance, syncConfig, LimboLogs.Instance);
            tree.SuggestBlock(Build.A.Block.Genesis.TestObject);

            List<Block> blocks = new List<Block>();
            for (long i = 5; i > 0; i--)
            {
                Block block = Build.A.Block.WithNumber(i).WithTotalDifficulty(1L).TestObject;
                tree.Insert(block.Header);
                blocks.Add(block);
            }

            tree.Insert(blocks);
        }

        [Test]
        public void Inserts_blooms()
        {
            MemDb blocksDb = new MemDb();
            MemDb blockInfosDb = new MemDb();
            MemDb headersDb = new MemDb();

            long pivotNumber = 5L;

            SyncConfig syncConfig = new SyncConfig();
            syncConfig.PivotNumber = pivotNumber.ToString();

            var bloomStorage = Substitute.For<IBloomStorage>();
            BlockTree tree = new BlockTree(blocksDb, headersDb, blockInfosDb, new ChainLevelInfoRepository(blockInfosDb), MainnetSpecProvider.Instance, bloomStorage, syncConfig, LimboLogs.Instance);
            tree.SuggestBlock(Build.A.Block.Genesis.TestObject);

            for (long i = 5; i > 0; i--)
            {
                Block block = Build.A.Block.WithNumber(i).WithTotalDifficulty(1L).TestObject;
                tree.Insert(block.Header);
                bloomStorage.Received().Store(block.Header.Number, block.Bloom);
            }
        }

        [Test]
        public void Block_loading_is_lazy()
        {
            MemDb blocksDb = new MemDb();
            MemDb blockInfosDb = new MemDb();
            MemDb headersDb = new MemDb();

            SyncConfig syncConfig = new SyncConfig();
            syncConfig.PivotNumber = 0L.ToString();

            Block genesis = Build.A.Block.Genesis.TestObject;
            BlockTree tree = new BlockTree(blocksDb, headersDb, blockInfosDb, new ChainLevelInfoRepository(blockInfosDb), MainnetSpecProvider.Instance, NullBloomStorage.Instance, syncConfig, LimboLogs.Instance);
            tree.SuggestBlock(genesis);

            Block previousBlock = genesis;
            for (int i = 1; i < 10; i++)
            {
                Block block = Build.A.Block.WithNumber(i).WithParent(previousBlock).TestObject;
                tree.SuggestBlock(block);
                previousBlock = block;
            }

            Block lastBlock = previousBlock;

            BlockTree loadedTree = new BlockTree(blocksDb, headersDb, blockInfosDb, new ChainLevelInfoRepository(blockInfosDb), MainnetSpecProvider.Instance, NullBloomStorage.Instance, syncConfig, LimboLogs.Instance);
            loadedTree.FindHeader(lastBlock.Hash, BlockTreeLookupOptions.None);
        }

        [Test]
<<<<<<< HEAD
        public async Task When_block_is_moved_to_main_TxPool_is_notified()
        {
            MemDb blocksDb = new MemDb();
            MemDb headersDb = new MemDb();
            MemDb blockInfosDb = new MemDb();

            Transaction t1 = Build.A.Transaction.TestObject;
            Transaction t2 = Build.A.Transaction.TestObject;

            ITxPool txPoolMock = Substitute.For<ITxPool>();
            BlockTree blockTree = new BlockTree(blocksDb, headersDb, blockInfosDb, new ChainLevelInfoRepository(blockInfosDb), OlympicSpecProvider.Instance, NullBloomStorage.Instance, LimboLogs.Instance);
            new OnChainTxWatcher(blockTree, txPoolMock, OlympicSpecProvider.Instance, LimboLogs.Instance);
            Block block0 = Build.A.Block.WithNumber(0).WithDifficulty(1).WithGasLimit(100).TestObject;
            Block block1A = Build.A.Block.WithNumber(1).WithDifficulty(2).WithGasLimit(100).WithTransactions(t1).WithParent(block0).TestObject;
            Block block1B = Build.A.Block.WithNumber(1).WithDifficulty(3).WithGasLimit(100).WithTransactions(t2).WithParent(block0).TestObject;

            AddToMain(blockTree, block0);

            blockTree.SuggestBlock(block1B);
            blockTree.SuggestBlock(block1A);
            blockTree.UpdateMainChain(block1A);
            
            await Task.Delay(100); // await for OnChainTxWatcher

            txPoolMock.Received().NotifyHeadChange(block1A);
        }

        [TestCase(true)]
        [TestCase(false)]
        public async Task When_block_is_moved_out_of_main_transactions_are_added_to_tx_pool(bool isEip155Enabled)
        {
            MemDb blocksDb = new MemDb();
            MemDb headersDb = new MemDb();
            MemDb blockInfosDb = new MemDb();

            Transaction t1 = Build.A.Transaction.TestObject;
            Transaction t2 = Build.A.Transaction.TestObject;

            ITxPool txPoolMock = Substitute.For<ITxPool>();
            ISpecProvider specProvider = isEip155Enabled ? (ISpecProvider)GoerliSpecProvider.Instance : OlympicSpecProvider.Instance;
            BlockTree blockTree = new BlockTree(blocksDb, headersDb, blockInfosDb, new ChainLevelInfoRepository(blockInfosDb), specProvider, NullBloomStorage.Instance, LimboLogs.Instance);
            new OnChainTxWatcher(blockTree, txPoolMock, specProvider, LimboLogs.Instance);
            Block block0 = Build.A.Block.WithNumber(0).WithDifficulty(1).TestObject;
            Block block1A = Build.A.Block.WithNumber(1).WithDifficulty(2).WithTransactions(t1).WithParent(block0).TestObject;
            Block block1B = Build.A.Block.WithNumber(1).WithDifficulty(3).WithTransactions(t2).WithParent(block0).TestObject;

            AddToMain(blockTree, block0);

            blockTree.SuggestBlock(block1B);
            blockTree.SuggestBlock(block1A);
            blockTree.UpdateMainChain(block1A);
            blockTree.UpdateMainChain(block1B);

            await Task.Delay(100); // await for OnChainTxWatcher

            txPoolMock.Received().AddTransaction(t1, (isEip155Enabled ? TxHandlingOptions.None : TxHandlingOptions.PreEip155Signing) | TxHandlingOptions.Reorganisation);
        }

        [Test]
=======
>>>>>>> a38b6454
        public void When_block_is_moved_to_main_blooms_are_stored()
        {
            MemDb blocksDb = new MemDb();
            MemDb headersDb = new MemDb();
            MemDb blockInfosDb = new MemDb();

            Transaction t1 = Build.A.Transaction.TestObject;
            Transaction t2 = Build.A.Transaction.TestObject;

            var bloomStorage = Substitute.For<IBloomStorage>();
            BlockTree blockTree = new BlockTree(blocksDb, headersDb, blockInfosDb, new ChainLevelInfoRepository(blockInfosDb), OlympicSpecProvider.Instance, bloomStorage, LimboLogs.Instance);
            Block block0 = Build.A.Block.WithNumber(0).WithDifficulty(1).TestObject;
            Block block1A = Build.A.Block.WithNumber(1).WithDifficulty(2).WithTransactions(t1).WithParent(block0).TestObject;
            Block block1B = Build.A.Block.WithNumber(1).WithDifficulty(3).WithTransactions(t2).WithParent(block0).TestObject;

            AddToMain(blockTree, block0);

            blockTree.SuggestBlock(block1B);
            blockTree.SuggestBlock(block1A);
            blockTree.UpdateMainChain(block1A);

            bloomStorage.Received().Store(block1A.Number, block1A.Bloom);
        }


        [Test]
        public void Can_find_genesis_level()
        {
            BlockTree blockTree = Build.A.BlockTree().OfChainLength(3).TestObject;
            ChainLevelInfo info = blockTree.FindLevel(0);
            Assert.True(info.HasBlockOnMainChain);
            Assert.AreEqual(1, info.BlockInfos.Length);
        }

        [Test]
        public void Can_find_some_level()
        {
            BlockTree blockTree = Build.A.BlockTree().OfChainLength(3).TestObject;
            ChainLevelInfo info = blockTree.FindLevel(1);
            Assert.True(info.HasBlockOnMainChain);
            Assert.AreEqual(1, info.BlockInfos.Length);
        }

        [Test]
        public void Cannot_find_future_level()
        {
            BlockTree blockTree = Build.A.BlockTree().OfChainLength(3).TestObject;
            ChainLevelInfo info = blockTree.FindLevel(1000);
            Assert.IsNull(info);
        }

        [Test]
        public void Can_delete_a_future_slice()
        {
            BlockTree blockTree = Build.A.BlockTree().OfChainLength(3).TestObject;
            blockTree.DeleteChainSlice(1000, 2000);
            Assert.AreEqual(2, blockTree.Head.Number);
        }

        [Test]
        public void Can_delete_slice()
        {
            BlockTree blockTree = Build.A.BlockTree().OfChainLength(3).TestObject;
            blockTree.DeleteChainSlice(2, 2);
            Assert.Null(blockTree.FindBlock(2, BlockTreeLookupOptions.None));
            Assert.Null(blockTree.FindHeader(2, BlockTreeLookupOptions.None));
            Assert.Null(blockTree.FindLevel(2));
        }

        [Test]
        public void Does_not_delete_outside_of_the_slice()
        {
            BlockTree blockTree = Build.A.BlockTree().OfChainLength(3).TestObject;
            blockTree.DeleteChainSlice(2, 2);
            Assert.NotNull(blockTree.FindBlock(1, BlockTreeLookupOptions.None));
            Assert.NotNull(blockTree.FindHeader(1, BlockTreeLookupOptions.None));
            Assert.NotNull(blockTree.FindLevel(1));
        }

        [Test]
        public void Can_delete_one_block()
        {
            BlockTree blockTree = Build.A.BlockTree().OfChainLength(3).TestObject;
            blockTree.DeleteChainSlice(2, 2);
            Assert.AreEqual(1, blockTree.Head.Number);
        }

        [Test]
        public void Can_delete_two_blocks()
        {
            BlockTree blockTree = Build.A.BlockTree().OfChainLength(3).TestObject;
            blockTree.DeleteChainSlice(1, 2);
            Assert.Null(blockTree.FindLevel(1));
            Assert.Null(blockTree.FindLevel(2));
        }

        [Test]
        public void Can_delete_in_the_middle()
        {
            BlockTree blockTree = Build.A.BlockTree().OfChainLength(3).TestObject;
            blockTree.DeleteChainSlice(1, 1);
        }

        [Test]
        public void Throws_when_start_after_end()
        {
            BlockTree blockTree = Build.A.BlockTree().OfChainLength(3).TestObject;
            Assert.Throws<ArgumentException>(() => blockTree.DeleteChainSlice(2, 1));
        }

        [Test]
        public void Throws_when_start_at_zero()
        {
            BlockTree blockTree = Build.A.BlockTree().OfChainLength(3).TestObject;
            Assert.Throws<ArgumentException>(() => blockTree.DeleteChainSlice(0, 1));
        }

        [Test]
        public void Throws_when_start_below_zero()
        {
            BlockTree blockTree = Build.A.BlockTree().OfChainLength(3).TestObject;
            Assert.Throws<ArgumentException>(() => blockTree.DeleteChainSlice(-1, 1));
        }

        [Test]
        public void Cannot_delete_too_many()
        {
            BlockTree blockTree = Build.A.BlockTree().OfChainLength(3).TestObject;
            Assert.Throws<ArgumentException>(() => blockTree.DeleteChainSlice(1000, 52001));
        }
        
        [Test]
        public void Cannot_add_blocks_when_blocked()
        {
            BlockTree blockTree = Build.A.BlockTree().OfChainLength(3).TestObject;
            blockTree.BlockAcceptingNewBlocks();
            blockTree.SuggestBlock(Build.A.Block.WithNumber(3).TestObject).Should().Be(AddBlockResult.CannotAccept);
        }
        
        [Test]
        public void Can_block_and_unblock_adding_blocks()
        {
            BlockTree blockTree = Build.A.BlockTree().OfChainLength(3).TestObject;
            blockTree.CanAcceptNewBlocks.Should().BeTrue();
            blockTree.BlockAcceptingNewBlocks();
            blockTree.CanAcceptNewBlocks.Should().BeFalse();
            blockTree.BlockAcceptingNewBlocks();
            blockTree.ReleaseAcceptingNewBlocks();
            blockTree.CanAcceptNewBlocks.Should().BeFalse();
            blockTree.ReleaseAcceptingNewBlocks();
            blockTree.CanAcceptNewBlocks.Should().BeTrue();
        }

        [TestCase(10, 10000000ul)]
        [TestCase(4, 4000000ul)]
        [TestCase(10, null)]
        public void Recovers_total_difficulty(int chainLength, ulong? expectedTotalDifficulty)
        {
            BlockTreeBuilder blockTreeBuilder = Build.A.BlockTree().OfChainLength(chainLength);
            BlockTree blockTree = blockTreeBuilder.TestObject;
            int chainLeft = expectedTotalDifficulty.HasValue ? 1 : 0;
            for (int i = chainLength - 1; i >= chainLeft; i--)
            {
                var level = blockTreeBuilder.ChainLevelInfoRepository.LoadLevel(i);
                for (int j = 0; j < level.BlockInfos.Length; j++)
                {
                    Keccak blockHash = level.BlockInfos[j].BlockHash;
                    var header = blockTree.FindHeader(blockHash, BlockTreeLookupOptions.None);
                    header.TotalDifficulty = null;
                }
                blockTreeBuilder.ChainLevelInfoRepository.Delete(i);
            }

            if (expectedTotalDifficulty.HasValue)
            {
                blockTree.FindBlock(blockTree.Head.Hash, BlockTreeLookupOptions.None).TotalDifficulty.Should().Be(new UInt256(expectedTotalDifficulty.Value));
                for (int i = chainLength - 1; i >= chainLeft; i--)
                {
                    var level = blockTreeBuilder.ChainLevelInfoRepository.LoadLevel(i);
                    level.Should().NotBeNull();
                    level.BlockInfos.Should().HaveCount(1);
                }
            }
            else
            {
                Action action = () => blockTree.FindBlock(blockTree.Head.Hash, BlockTreeLookupOptions.None);
                action.Should().Throw<InvalidOperationException>();
            }
        }
        
        [Test]
        public async Task Visitor_can_block_adding_blocks()
        {
            BlockTree blockTree = Build.A.BlockTree().OfChainLength(3).TestObject;
            var manualResetEvent = new ManualResetEvent(false);
            var acceptTask = blockTree.Accept(new TestBlockTreeVisitor(manualResetEvent), CancellationToken.None);
            blockTree.CanAcceptNewBlocks.Should().BeFalse();
            manualResetEvent.Set();
            await acceptTask;
        }

        private class TestBlockTreeVisitor : IBlockTreeVisitor
        {
            private readonly ManualResetEvent _manualResetEvent;
            private bool _wait = true;

            public TestBlockTreeVisitor(ManualResetEvent manualResetEvent)
            {
                _manualResetEvent = manualResetEvent;
            }

            public bool PreventsAcceptingNewBlocks { get; } = true;
            public long StartLevelInclusive { get; } = 0;
            public long EndLevelExclusive { get; } = 3;
            public async Task<LevelVisitOutcome> VisitLevelStart(ChainLevelInfo chainLevelInfo, long levelNumber, CancellationToken cancellationToken)
            {
                if (_wait)
                {
                    await _manualResetEvent.WaitOneAsync(cancellationToken);
                    _wait = false;
                }

                return LevelVisitOutcome.None;
            }

            public Task<bool> VisitMissing(Keccak hash, CancellationToken cancellationToken)
            {
                return Task.FromResult(true);
            }

            public Task<HeaderVisitOutcome> VisitHeader(BlockHeader header, CancellationToken cancellationToken)
            {
                return Task.FromResult(HeaderVisitOutcome.None);
            }

            public Task<BlockVisitOutcome> VisitBlock(Block block, CancellationToken cancellationToken)
            {
                return Task.FromResult(BlockVisitOutcome.None);
            }

            public Task<LevelVisitOutcome> VisitLevelEnd(ChainLevelInfo chainLevelInfo, long levelNumber, CancellationToken cancellationToken)
            {
                return Task.FromResult(LevelVisitOutcome.None);
            }
        }
    }
}<|MERGE_RESOLUTION|>--- conflicted
+++ resolved
@@ -1344,68 +1344,6 @@
         }
 
         [Test]
-<<<<<<< HEAD
-        public async Task When_block_is_moved_to_main_TxPool_is_notified()
-        {
-            MemDb blocksDb = new MemDb();
-            MemDb headersDb = new MemDb();
-            MemDb blockInfosDb = new MemDb();
-
-            Transaction t1 = Build.A.Transaction.TestObject;
-            Transaction t2 = Build.A.Transaction.TestObject;
-
-            ITxPool txPoolMock = Substitute.For<ITxPool>();
-            BlockTree blockTree = new BlockTree(blocksDb, headersDb, blockInfosDb, new ChainLevelInfoRepository(blockInfosDb), OlympicSpecProvider.Instance, NullBloomStorage.Instance, LimboLogs.Instance);
-            new OnChainTxWatcher(blockTree, txPoolMock, OlympicSpecProvider.Instance, LimboLogs.Instance);
-            Block block0 = Build.A.Block.WithNumber(0).WithDifficulty(1).WithGasLimit(100).TestObject;
-            Block block1A = Build.A.Block.WithNumber(1).WithDifficulty(2).WithGasLimit(100).WithTransactions(t1).WithParent(block0).TestObject;
-            Block block1B = Build.A.Block.WithNumber(1).WithDifficulty(3).WithGasLimit(100).WithTransactions(t2).WithParent(block0).TestObject;
-
-            AddToMain(blockTree, block0);
-
-            blockTree.SuggestBlock(block1B);
-            blockTree.SuggestBlock(block1A);
-            blockTree.UpdateMainChain(block1A);
-            
-            await Task.Delay(100); // await for OnChainTxWatcher
-
-            txPoolMock.Received().NotifyHeadChange(block1A);
-        }
-
-        [TestCase(true)]
-        [TestCase(false)]
-        public async Task When_block_is_moved_out_of_main_transactions_are_added_to_tx_pool(bool isEip155Enabled)
-        {
-            MemDb blocksDb = new MemDb();
-            MemDb headersDb = new MemDb();
-            MemDb blockInfosDb = new MemDb();
-
-            Transaction t1 = Build.A.Transaction.TestObject;
-            Transaction t2 = Build.A.Transaction.TestObject;
-
-            ITxPool txPoolMock = Substitute.For<ITxPool>();
-            ISpecProvider specProvider = isEip155Enabled ? (ISpecProvider)GoerliSpecProvider.Instance : OlympicSpecProvider.Instance;
-            BlockTree blockTree = new BlockTree(blocksDb, headersDb, blockInfosDb, new ChainLevelInfoRepository(blockInfosDb), specProvider, NullBloomStorage.Instance, LimboLogs.Instance);
-            new OnChainTxWatcher(blockTree, txPoolMock, specProvider, LimboLogs.Instance);
-            Block block0 = Build.A.Block.WithNumber(0).WithDifficulty(1).TestObject;
-            Block block1A = Build.A.Block.WithNumber(1).WithDifficulty(2).WithTransactions(t1).WithParent(block0).TestObject;
-            Block block1B = Build.A.Block.WithNumber(1).WithDifficulty(3).WithTransactions(t2).WithParent(block0).TestObject;
-
-            AddToMain(blockTree, block0);
-
-            blockTree.SuggestBlock(block1B);
-            blockTree.SuggestBlock(block1A);
-            blockTree.UpdateMainChain(block1A);
-            blockTree.UpdateMainChain(block1B);
-
-            await Task.Delay(100); // await for OnChainTxWatcher
-
-            txPoolMock.Received().AddTransaction(t1, (isEip155Enabled ? TxHandlingOptions.None : TxHandlingOptions.PreEip155Signing) | TxHandlingOptions.Reorganisation);
-        }
-
-        [Test]
-=======
->>>>>>> a38b6454
         public void When_block_is_moved_to_main_blooms_are_stored()
         {
             MemDb blocksDb = new MemDb();
