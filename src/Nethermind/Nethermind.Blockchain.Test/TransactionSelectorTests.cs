--- conflicted
+++ resolved
@@ -268,22 +268,15 @@
                     AccountStates = {{TestItem.AddressA, (400, 1)}},
                     WrappedTransactions =
                     {
-<<<<<<< HEAD
                         new WrappedTransaction(Build.A.Transaction.WithSenderAddress(TestItem.AddressA).WithType(TxType.EIP1559).WithNonce(2)
                             .WithFeeCap(5).WithGasLimit(10).SignedAndResolved(TestItem.PrivateKeyA).TestObject),
                             new WrappedTransaction(Build.A.Transaction.WithSenderAddress(TestItem.AddressA).WithNonce(1)
-                            .WithFeeCap(50).WithGasPremium(25).WithGasLimit(10).WithType(TxType.EIP1559).WithValue(60).SignedAndResolved(TestItem.PrivateKeyA).TestObject)
-=======
-                        Build.A.Transaction.WithSenderAddress(TestItem.AddressA).WithType(TxType.EIP1559).WithNonce(2)
-                            .WithFeeCap(5).WithGasLimit(10).SignedAndResolved(TestItem.PrivateKeyA).TestObject,
-                        Build.A.Transaction.WithSenderAddress(TestItem.AddressA).WithNonce(1)
-                            .WithFeeCap(50).WithMaxPriorityFeePerGas(25).WithGasLimit(10).WithType(TxType.EIP1559).WithValue(60).SignedAndResolved(TestItem.PrivateKeyA).TestObject
->>>>>>> 12531385
+                            .WithFeeCap(50).WithMaxPriorityFeePerGas(25).WithGasLimit(10).WithType(TxType.EIP1559).WithValue(60).SignedAndResolved(TestItem.PrivateKeyA).TestObject)
                     },
                     GasLimit = 10000000
                 };
                 balanceCheckWithGasPremium.ExpectedSelectedTransactions.AddRange(
-                    new[] { 1 }.Select(i => balanceCheckWithGasPremium.WrappedTransactions[i]));
+                    new[] { 1 }.Select(i => balanceCheckWithGasPremium.Transactions[i]));
                 yield return new TestCaseData(balanceCheckWithGasPremium).SetName("EIP1559 transactions: one transaction selected because of account balance and miner tip");
             }
         }
