--- conflicted
+++ resolved
@@ -25,11 +25,10 @@
 using Nethermind.JsonRpc;
 using Nethermind.Logging;
 using Nethermind.Merge.Plugin.Data;
-using Result = Nethermind.Merge.Plugin.Data.Result;
 
 namespace Nethermind.Merge.Plugin.Handlers
 {
-    public class PreparePayloadHandler: IHandlerAsync<PreparePayloadRequest, Result>
+    public class PreparePayloadHandler: IHandlerAsync<PreparePayloadRequest, PreparePayloadResult>
     {
         private readonly IBlockTree _blockTree;
         private readonly PayloadStorage _payloadStorage;
@@ -58,13 +57,13 @@
             _logger = logManager.GetClassLogger();
         }
 
-        public async Task<ResultWrapper<Result>> HandleAsync(PreparePayloadRequest request)
+        public async Task<ResultWrapper<PreparePayloadResult>> HandleAsync(PreparePayloadRequest request)
         {
             BlockHeader? parentHeader = _blockTree.FindHeader(request.ParentHash);
             if (parentHeader is null)
             {
                 if (_logger.IsWarn) _logger.Warn($"Parent block {request.ParentHash} cannot be found. New block will not be produced.");
-                return ResultWrapper<Result>.Fail(
+                return ResultWrapper<PreparePayloadResult>.Fail(
                     $"Parent block {request.ParentHash} cannot be found. New block will not be produced.",
                     MergeErrorCodes.UnknownHeader);
             }
@@ -72,20 +71,14 @@
             _timestamper.Set(DateTimeOffset.FromUnixTimeSeconds((long) request.Timestamp).UtcDateTime);
             using CancellationTokenSource cts = new(_timeout);
 
-<<<<<<< HEAD
-            uint payloadId = _payloadStorage.RentNextPayloadId();
-            Block? emptyBlock = await _emptyBlockProductionTrigger.BuildBlock(parentHeader, cts.Token);
-            Task<Block?> idealBlock = _blockProductionTrigger.BuildBlock(parentHeader, cts.Token);
-            _payloadStorage.AddPayload(payloadId, request.Random, emptyBlock, idealBlock); // not awaiting on purpose
-=======
+            var payloadId = _payloadStorage.RentNextPayloadId();
             Address blockAuthor = request.FeeRecipient == Address.Zero ? _sealer.Address : request.FeeRecipient;
             
             Block? emptyBlock = await _emptyBlockProductionTrigger.BuildBlock(parentHeader, cts.Token, null, blockAuthor);
             Task<Block?> idealBlock = _blockProductionTrigger.BuildBlock(parentHeader, cts.Token, null, blockAuthor);
-            _payloadStorage.AddPayload(request.PayloadId, request.Random, emptyBlock, idealBlock); // not awaiting on purpose
->>>>>>> ba488e02
+            _payloadStorage.AddPayload(payloadId, request.Random, emptyBlock, idealBlock); // not awaiting on purpose
             
-            return ResultWrapper<Result>.Success(Result.Ok);
+            return ResultWrapper<PreparePayloadResult>.Success(new PreparePayloadResult(payloadId));
         }
     }
 }