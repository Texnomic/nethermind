﻿//  Copyright (c) 2021 Demerzel Solutions Limited
//  This file is part of the Nethermind library.
// 
//  The Nethermind library is free software: you can redistribute it and/or modify
//  it under the terms of the GNU Lesser General Public License as published by
//  the Free Software Foundation, either version 3 of the License, or
//  (at your option) any later version.
// 
//  The Nethermind library is distributed in the hope that it will be useful,
//  but WITHOUT ANY WARRANTY; without even the implied warranty of
//  MERCHANTABILITY or FITNESS FOR A PARTICULAR PURPOSE. See the
//  GNU Lesser General Public License for more details.
// 
//  You should have received a copy of the GNU Lesser General Public License
//  along with the Nethermind. If not, see <http://www.gnu.org/licenses/>.

using System;
using System.Collections.Generic;
using System.Linq;
using System.Security;
using System.Text;
using System.Threading;
using System.Threading.Tasks;
using Nethermind.Blockchain.Filters;
using Nethermind.Blockchain.Find;
using Nethermind.Core;
using Nethermind.Core.Attributes;
using Nethermind.Core.Crypto;
using Nethermind.Core.Extensions;
using Nethermind.Core.Specs;
using Nethermind.Int256;
using Nethermind.Facade;
using Nethermind.JsonRpc.Data;
using Nethermind.Logging;
using Nethermind.Serialization.Rlp;
using Nethermind.State;
using Nethermind.State.Proofs;
using Nethermind.Trie;
using Nethermind.TxPool;
using Nethermind.Wallet;
using Block = Nethermind.Core.Block;
using BlockHeader = Nethermind.Core.BlockHeader;
using Signature = Nethermind.Core.Crypto.Signature;
using Transaction = Nethermind.Core.Transaction;

namespace Nethermind.JsonRpc.Modules.Eth
{
    public class EthModule : IEthModule
    {
        private readonly Encoding _messageEncoding = Encoding.UTF8;

        private readonly IJsonRpcConfig _rpcConfig;
        private readonly IBlockchainBridge _blockchainBridge;
        private readonly IBlockFinder _blockFinder;
        private readonly IStateReader _stateReader;
        private readonly ITxPool _txPoolBridge;
        private readonly ITxSender _txSender;
        private readonly IWallet _wallet;
        private readonly ISpecProvider _specProvider;

        private readonly ILogger _logger;
        private readonly TimeSpan _cancellationTokenTimeout;

        private bool HasStateForBlock(BlockHeader header)
        {
            RootCheckVisitor rootCheckVisitor = new();
            _blockchainBridge.RunTreeVisitor(rootCheckVisitor, header.StateRoot);
            return rootCheckVisitor.HasRoot;
        }

        public EthModule(
            IJsonRpcConfig rpcConfig,
            IBlockchainBridge blockchainBridge,
            IBlockFinder blockFinder,
            IStateReader stateReader,
            ITxPool txPool,
            ITxSender txSender,
            IWallet wallet,
            ILogManager logManager,
            ISpecProvider specProvider)
        {
            _logger = logManager.GetClassLogger();
            _rpcConfig = rpcConfig ?? throw new ArgumentNullException(nameof(rpcConfig));
            _blockchainBridge = blockchainBridge ?? throw new ArgumentNullException(nameof(blockchainBridge));
            _blockFinder = blockFinder ?? throw new ArgumentNullException(nameof(blockFinder));
            _stateReader = stateReader ?? throw new ArgumentNullException(nameof(stateReader));
            _txPoolBridge = txPool ?? throw new ArgumentNullException(nameof(txPool));
            _txSender = txSender ?? throw new ArgumentNullException(nameof(txSender));
            _wallet = wallet ?? throw new ArgumentNullException(nameof(wallet));
            _specProvider = specProvider ?? throw new ArgumentNullException(nameof(specProvider));
            _cancellationTokenTimeout = TimeSpan.FromMilliseconds(rpcConfig.Timeout);
        }

        public ResultWrapper<string> eth_protocolVersion()
        {
            return ResultWrapper<string>.Success("0x41");
        }

        public ResultWrapper<SyncingResult> eth_syncing()
        {
            SyncingResult result;
            long bestSuggestedNumber = _blockFinder.FindBestSuggestedHeader().Number;

            long headNumberOrZero = _blockFinder.Head?.Number ?? 0;
            bool isSyncing = bestSuggestedNumber > headNumberOrZero + 8;

            if (isSyncing)
            {
                result = new SyncingResult
                {
                    CurrentBlock = headNumberOrZero,
                    HighestBlock = bestSuggestedNumber,
                    StartingBlock = 0L,
                    IsSyncing = true
                };
            }
            else
            {
                result = SyncingResult.NotSyncing;
            }

            return ResultWrapper<SyncingResult>.Success(result);
        }

        public ResultWrapper<byte[]> eth_snapshot()
        {
            return ResultWrapper<byte[]>.Fail("eth_snapshot not supported");
        }

        public ResultWrapper<Address> eth_coinbase()
        {
            return ResultWrapper<Address>.Success(Address.Zero);
        }

        public ResultWrapper<bool?> eth_mining()
        {
            return ResultWrapper<bool?>.Success(_blockchainBridge.IsMining);
        }

        public ResultWrapper<UInt256?> eth_hashrate()
        {
            return ResultWrapper<UInt256?>.Success(0);
        }

        [Todo("Gas pricer to be implemented")]
        public ResultWrapper<UInt256?> eth_gasPrice()
        {
            return ResultWrapper<UInt256?>.Success(20.GWei());
        }

        public ResultWrapper<IEnumerable<Address>> eth_accounts()
        {
            try
            {
                var result = _wallet.GetAccounts();
                Address[] data = result.ToArray();
                return ResultWrapper<IEnumerable<Address>>.Success(data.ToArray());
            }
            catch (Exception)
            {
                return ResultWrapper<IEnumerable<Address>>.Fail("Error while getting key addresses from wallet.");
            }
        }

        public Task<ResultWrapper<long?>> eth_blockNumber()
        {
            long number = _blockchainBridge.BeamHead?.Number ?? 0;
            return Task.FromResult(ResultWrapper<long?>.Success(number));
        }

        public Task<ResultWrapper<UInt256?>> eth_getBalance(Address address, BlockParameter? blockParameter = null)
        {
            SearchResult<BlockHeader> searchResult = _blockFinder.SearchForHeader(blockParameter);
            if (searchResult.IsError)
            {
                return Task.FromResult(ResultWrapper<UInt256?>.Fail(searchResult));
            }

            BlockHeader header = searchResult.Object;
            if (!HasStateForBlock(header))
            {
                return Task.FromResult(ResultWrapper<UInt256?>.Fail($"No state available for block {header.Hash}",
                    ErrorCodes.ResourceUnavailable));
            }

            Account account = _stateReader.GetAccount(header.StateRoot, address);
            return Task.FromResult(ResultWrapper<UInt256?>.Success(account?.Balance ?? UInt256.Zero));
        }

        public ResultWrapper<byte[]> eth_getStorageAt(Address address, UInt256 positionIndex,
            BlockParameter? blockParameter = null)
        {
            SearchResult<BlockHeader> searchResult = _blockFinder.SearchForHeader(blockParameter);
            if (searchResult.IsError)
            {
                return ResultWrapper<byte[]>.Fail(searchResult);
            }

            BlockHeader? header = searchResult.Object;
            Account account = _stateReader.GetAccount(header.StateRoot, address);
            if (account == null)
            {
                return ResultWrapper<byte[]>.Success(Array.Empty<byte>());
            }

            byte[] storage = _stateReader.GetStorage(account.StorageRoot, positionIndex);
            return ResultWrapper<byte[]>.Success(storage.PadLeft(32));
        }

        public Task<ResultWrapper<UInt256?>> eth_getTransactionCount(Address address, BlockParameter blockParameter)
        {
            SearchResult<BlockHeader> searchResult = _blockFinder.SearchForHeader(blockParameter);
            if (searchResult.IsError)
            {
                return Task.FromResult(ResultWrapper<UInt256?>.Fail(searchResult));
            }

            BlockHeader header = searchResult.Object;
            if (!HasStateForBlock(header))
            {
                return Task.FromResult(ResultWrapper<UInt256?>.Fail($"No state available for block {header.Hash}",
                    ErrorCodes.ResourceUnavailable));
            }

            Account account = _stateReader.GetAccount(header.StateRoot, address);
            UInt256 nonce = account?.Nonce ?? 0;

            return Task.FromResult(ResultWrapper<UInt256?>.Success(nonce));
        }

        public ResultWrapper<UInt256?> eth_getBlockTransactionCountByHash(Keccak blockHash)
        {
            SearchResult<Block> searchResult = _blockFinder.SearchForBlock(new BlockParameter(blockHash));
            if (searchResult.IsError)
            {
                return ResultWrapper<UInt256?>.Fail(searchResult);
            }

            return ResultWrapper<UInt256?>.Success((UInt256)searchResult.Object.Transactions.Length);
        }

        public ResultWrapper<UInt256?> eth_getBlockTransactionCountByNumber(BlockParameter blockParameter)
        {
            SearchResult<Block> searchResult = _blockFinder.SearchForBlock(blockParameter);
            if (searchResult.IsError)
            {
                return ResultWrapper<UInt256?>.Fail(searchResult);
            }

            return ResultWrapper<UInt256?>.Success((UInt256)searchResult.Object.Transactions.Length);
        }

        public ResultWrapper<UInt256?> eth_getUncleCountByBlockHash(Keccak blockHash)
        {
            SearchResult<Block> searchResult = _blockFinder.SearchForBlock(new BlockParameter(blockHash));
            if (searchResult.IsError)
            {
                return ResultWrapper<UInt256?>.Fail(searchResult);
            }

            return ResultWrapper<UInt256?>.Success((UInt256)searchResult.Object.Ommers.Length);
        }

        public ResultWrapper<UInt256?> eth_getUncleCountByBlockNumber(BlockParameter? blockParameter)
        {
            SearchResult<Block> searchResult = _blockFinder.SearchForBlock(blockParameter);
            if (searchResult.IsError)
            {
                return ResultWrapper<UInt256?>.Fail(searchResult);
            }

            return ResultWrapper<UInt256?>.Success((UInt256)searchResult.Object.Ommers.Length);
        }

        public ResultWrapper<byte[]> eth_getCode(Address address, BlockParameter? blockParameter = null)
        {
            SearchResult<BlockHeader> searchResult = _blockFinder.SearchForHeader(blockParameter);
            if (searchResult.IsError)
            {
                return ResultWrapper<byte[]>.Fail(searchResult);
            }

            BlockHeader header = searchResult.Object;
            if (!HasStateForBlock(header))
            {
                return ResultWrapper<byte[]>.Fail($"No state available for block {header.Hash}",
                    ErrorCodes.ResourceUnavailable);
            }

            Account account = _stateReader.GetAccount(header.StateRoot, address);
            if (account == null)
            {
                return ResultWrapper<byte[]>.Success(Array.Empty<byte>());
            }

            var code = _stateReader.GetCode(account.CodeHash);
            return ResultWrapper<byte[]>.Success(code);
        }

        public ResultWrapper<byte[]> eth_sign(Address addressData, byte[] message)
        {
            Signature sig;
            try
            {
                Address address = addressData;
                string messageText = _messageEncoding.GetString(message);
                const string signatureTemplate = "\x19Ethereum Signed Message:\n{0}{1}";
                string signatureText = string.Format(signatureTemplate, messageText.Length, messageText);
                sig = _wallet.Sign(Keccak.Compute(signatureText), address);
            }
            catch (SecurityException e)
            {
                return ResultWrapper<byte[]>.Fail(e.Message, ErrorCodes.AccountLocked);
            }
            catch (Exception)
            {
                return ResultWrapper<byte[]>.Fail($"Unable to sign as {addressData}");
            }

            if (_logger.IsTrace) _logger.Trace($"eth_sign request {addressData}, {message}, result: {sig}");
            return ResultWrapper<byte[]>.Success(sig.Bytes);
        }

        public Task<ResultWrapper<Keccak>> eth_sendTransaction(TransactionForRpc rpcTx)
        {
            Transaction tx = rpcTx.ToTransactionWithDefaults();
            TxHandlingOptions options = rpcTx.Nonce == null ? TxHandlingOptions.ManagedNonce : TxHandlingOptions.None;
            return SendTx(tx, options);
        }

        public async Task<ResultWrapper<Keccak>> eth_sendRawTransaction(byte[] transaction)
        {
            try
            {
                Transaction tx = Rlp.Decode<Transaction>(transaction, RlpBehaviors.AllowUnsigned);
                return await SendTx(tx);
            }
            catch (RlpException)
            {
                return ResultWrapper<Keccak>.Fail("Invalid RLP.", ErrorCodes.TransactionRejected);
            }
        }

        private async Task<ResultWrapper<Keccak>> SendTx(Transaction tx,
            TxHandlingOptions txHandlingOptions = TxHandlingOptions.None)
        {
            try
            {
                Keccak txHash =
                    await _txSender.SendTransaction(tx, txHandlingOptions | TxHandlingOptions.PersistentBroadcast);
                return ResultWrapper<Keccak>.Success(txHash);
            }
            catch (SecurityException e)
            {
                return ResultWrapper<Keccak>.Fail(e.Message, ErrorCodes.AccountLocked);
            }
            catch (Exception e)
            {
                if (_logger.IsError) _logger.Error("Failed to send transaction.", e);
                return ResultWrapper<Keccak>.Fail(e.Message, ErrorCodes.TransactionRejected);
            }
        }

        public ResultWrapper<string> eth_call(TransactionForRpc transactionCall, BlockParameter blockParameter = null)
        {
            SearchResult<BlockHeader> searchResult = _blockFinder.SearchForHeader(blockParameter);
            if (searchResult.IsError)
            {
                return ResultWrapper<string>.Fail(searchResult);
            }

            BlockHeader header = searchResult.Object;
            if (!HasStateForBlock(header))
            {
                return ResultWrapper<string>.Fail($"No state available for block {header.Hash}",
                    ErrorCodes.ResourceUnavailable);
            }

            FixCallTx(transactionCall);

            using CancellationTokenSource cancellationTokenSource = new(_cancellationTokenTimeout);
            CancellationToken cancellationToken = cancellationTokenSource.Token;
            Transaction tx = transactionCall.ToTransaction();
            BlockchainBridge.CallOutput result = _blockchainBridge.Call(header, tx, cancellationToken);

            return result.Error != null
                ? ResultWrapper<string>.Fail("VM execution error.", ErrorCodes.ExecutionError, result.Error)
                : ResultWrapper<string>.Success(result.OutputData.ToHexString(true));
        }

        private void FixCallTx(TransactionForRpc transactionCall)
        {
            if (transactionCall.Gas == null || transactionCall.Gas == 0)
            {
                transactionCall.Gas = _rpcConfig.GasCap ?? long.MaxValue;
            }
            else
            {
                transactionCall.Gas = Math.Min(_rpcConfig.GasCap ?? long.MaxValue, transactionCall.Gas.Value);
            }

            transactionCall.From ??= Address.SystemUser;
        }

        public ResultWrapper<UInt256?> eth_estimateGas(TransactionForRpc transactionCall, BlockParameter blockParameter)
        {
            SearchResult<BlockHeader> searchResult = _blockFinder.SearchForHeader(blockParameter);
            if (searchResult.IsError)
            {
                return ResultWrapper<UInt256?>.Fail(searchResult);
            }

            BlockHeader header = searchResult.Object;

            if (!HasStateForBlock(header))
            {
                return ResultWrapper<UInt256?>.Fail($"No state available for block {header.Hash}",
                    ErrorCodes.ResourceUnavailable);
            }

            return EstimateGas(transactionCall, header);
        }

        private ResultWrapper<UInt256?> EstimateGas(TransactionForRpc transactionCall, BlockHeader head)
        {
            // 2021-03-04 08:54:18.6489|DEBUG|101|Responded to ID 40, eth_estimateGas({
            //     "from": "0x2b5ad5c4795c026514f8317c7a215e218dccd6cf",
            //     "to": "0xa28afda14be5789564ae5fa03665c4180e3c680b",
            //     "data": "0x25936984"
            // }) 
            
            // 2021-03-04 08:54:18.6533|DEBUG|13|Responded to ID 41, eth_sendTransaction({
            //     "gas": "0x1f815f1",
            //     "from": "0x2b5ad5c4795c026514f8317c7a215e218dccd6cf",
            //     "to": "0xa28afda14be5789564ae5fa03665c4180e3c680b",
            //     "data": "0x25936984",
            //     "gasPrice": "0x4a817c800"
            // }) 
            
            FixCallTx(transactionCall);

            // using CancellationTokenSource cancellationTokenSource = new(_cancellationTokenTimeout);
            CancellationToken cancellationToken = CancellationToken.None;
            BlockchainBridge.CallOutput result =
                _blockchainBridge.EstimateGas(head, transactionCall.ToTransaction(), cancellationToken);

            if (result.Error == null)
            {
                _logger.Error($"Estimating gas {transactionCall.From} {transactionCall.To} {transactionCall.Data} {transactionCall.Gas}");
                return ResultWrapper<UInt256?>.Success((UInt256)result.GasSpent);
            }

            return ResultWrapper<UInt256?>.Fail(result.Error);
        }

        public ResultWrapper<BlockForRpc> eth_getBlockByHash(Keccak blockHash, bool returnFullTransactionObjects)
        {
            return GetBlock(new BlockParameter(blockHash), returnFullTransactionObjects);
        }

        public ResultWrapper<BlockForRpc> eth_getBlockByNumber(BlockParameter blockParameter,
            bool returnFullTransactionObjects)
        {
            return GetBlock(blockParameter, returnFullTransactionObjects);
        }

        private ResultWrapper<BlockForRpc> GetBlock(BlockParameter blockParameter, bool returnFullTransactionObjects)
        {
            SearchResult<Block> searchResult = _blockFinder.SearchForBlock(blockParameter, true);
            if (searchResult.IsError)
            {
                return ResultWrapper<BlockForRpc>.Fail(searchResult);
            }

            Block? block = searchResult.Object;
            if (block != null)
            {
                _blockchainBridge.RecoverTxSenders(block);
            }

<<<<<<< HEAD
            return ResultWrapper<BlockForRpc>.Success(block == null ? null : new BlockForRpc(block, returnFullTransactionObjects, _specProvider));
=======
            return ResultWrapper<BlockForRpc>.Success(block == null
                ? null
                : new BlockForRpc(block, returnFullTransactionObjects));
>>>>>>> fdb1db14
        }

        public Task<ResultWrapper<TransactionForRpc>> eth_getTransactionByHash(Keccak transactionHash)
        {
            _txPoolBridge.TryGetPendingTransaction(transactionHash, out Transaction transaction);
            TxReceipt receipt = null; // note that if transaction is pending then for sure no receipt is known
            if (transaction == null)
            {
                (receipt, transaction) = _blockchainBridge.GetTransaction(transactionHash);
                if (transaction == null)
                {
                    return Task.FromResult(ResultWrapper<TransactionForRpc>.Success(null));
                }
            }

            RecoverTxSenderIfNeeded(transaction);
            TransactionForRpc transactionModel =
                new(receipt?.BlockHash, receipt?.BlockNumber, receipt?.Index, transaction);
            if (_logger.IsTrace)
                _logger.Trace($"eth_getTransactionByHash request {transactionHash}, result: {transactionModel.Hash}");
            return Task.FromResult(ResultWrapper<TransactionForRpc>.Success(transactionModel));
        }

        public ResultWrapper<TransactionForRpc[]> eth_pendingTransactions()
        {
            var transactions = _txPoolBridge.GetPendingTransactions();
            var transactionsModels = new TransactionForRpc[transactions.Length];
            for (int i = 0; i < transactions.Length; i++)
            {
                var transaction = transactions[i];
                RecoverTxSenderIfNeeded(transaction);
                transactionsModels[i] = new TransactionForRpc(transaction);
                transactionsModels[i].BlockHash = Keccak.Zero;
            }

            if (_logger.IsTrace) _logger.Trace($"eth_pendingTransactions request, result: {transactionsModels.Length}");
            return ResultWrapper<TransactionForRpc[]>.Success(transactionsModels);
        }

        public ResultWrapper<TransactionForRpc> eth_getTransactionByBlockHashAndIndex(Keccak blockHash,
            UInt256 positionIndex)
        {
            SearchResult<Block> searchResult = _blockFinder.SearchForBlock(new BlockParameter(blockHash));
            if (searchResult.IsError)
            {
                return ResultWrapper<TransactionForRpc>.Fail(searchResult);
            }

            Block block = searchResult.Object;
            if (positionIndex < 0 || positionIndex > block.Transactions.Length - 1)
            {
                return ResultWrapper<TransactionForRpc>.Fail("Position Index is incorrect", ErrorCodes.InvalidParams);
            }

            Transaction transaction = block.Transactions[(int)positionIndex];
            RecoverTxSenderIfNeeded(transaction);

            TransactionForRpc transactionModel = new(block.Hash, block.Number, (int)positionIndex, transaction);

            return ResultWrapper<TransactionForRpc>.Success(transactionModel);
        }

        public ResultWrapper<TransactionForRpc> eth_getTransactionByBlockNumberAndIndex(BlockParameter blockParameter,
            UInt256 positionIndex)
        {
            SearchResult<Block> searchResult = _blockFinder.SearchForBlock(blockParameter);
            if (searchResult.IsError)
            {
                return ResultWrapper<TransactionForRpc>.Fail(searchResult);
            }

            Block? block = searchResult.Object;
            if (positionIndex < 0 || positionIndex > block.Transactions.Length - 1)
            {
                return ResultWrapper<TransactionForRpc>.Fail("Position Index is incorrect", ErrorCodes.InvalidParams);
            }

            Transaction transaction = block.Transactions[(int)positionIndex];
            RecoverTxSenderIfNeeded(transaction);

            TransactionForRpc transactionModel = new(block.Hash, block.Number, (int)positionIndex, transaction);

            if (_logger.IsDebug)
                _logger.Debug(
                    $"eth_getTransactionByBlockNumberAndIndex request {blockParameter}, index: {positionIndex}, result: {transactionModel.Hash}");
            return ResultWrapper<TransactionForRpc>.Success(transactionModel);
        }

        public Task<ResultWrapper<ReceiptForRpc>> eth_getTransactionReceipt(Keccak txHash)
        {
            TxReceipt receipt = _blockchainBridge.GetReceipt(txHash);
            if (receipt == null)
            {
                return Task.FromResult(ResultWrapper<ReceiptForRpc>.Success(null));
            }

            ReceiptForRpc receiptModel = new(txHash, receipt);
            if (_logger.IsTrace) _logger.Trace($"eth_getTransactionReceipt request {txHash}, result: {txHash}");
            return Task.FromResult(ResultWrapper<ReceiptForRpc>.Success(receiptModel));
        }

        public ResultWrapper<BlockForRpc> eth_getUncleByBlockHashAndIndex(Keccak blockHash, UInt256 positionIndex)
        {
            return GetUncle(new BlockParameter(blockHash), positionIndex);
        }

        public ResultWrapper<BlockForRpc> eth_getUncleByBlockNumberAndIndex(BlockParameter blockParameter,
            UInt256 positionIndex)
        {
            return GetUncle(blockParameter, positionIndex);
        }

        private ResultWrapper<BlockForRpc> GetUncle(BlockParameter blockParameter, UInt256 positionIndex)
        {
            SearchResult<Block> searchResult = _blockFinder.SearchForBlock(blockParameter);
            if (searchResult.IsError)
            {
                return ResultWrapper<BlockForRpc>.Fail(searchResult);
            }

            Block block = searchResult.Object;
            if (positionIndex < 0 || positionIndex > block.Ommers.Length - 1)
            {
                return ResultWrapper<BlockForRpc>.Fail("Position Index is incorrect", ErrorCodes.InvalidParams);
            }

<<<<<<< HEAD
            BlockHeader ommerHeader = block.Ommers[(int) positionIndex];
            return ResultWrapper<BlockForRpc>.Success(new BlockForRpc(new Block(ommerHeader, BlockBody.Empty), false, _specProvider));
=======
            BlockHeader ommerHeader = block.Ommers[(int)positionIndex];
            return ResultWrapper<BlockForRpc>.Success(new BlockForRpc(new Block(ommerHeader, BlockBody.Empty), false));
>>>>>>> fdb1db14
        }

        public ResultWrapper<UInt256?> eth_newFilter(Filter filter)
        {
            BlockParameter fromBlock = filter.FromBlock;
            BlockParameter toBlock = filter.ToBlock;
            int filterId = _blockchainBridge.NewFilter(fromBlock, toBlock, filter.Address, filter.Topics);
            return ResultWrapper<UInt256?>.Success((UInt256)filterId);
        }

        public ResultWrapper<UInt256?> eth_newBlockFilter()
        {
            int filterId = _blockchainBridge.NewBlockFilter();
            return ResultWrapper<UInt256?>.Success((UInt256)filterId);
        }

        public ResultWrapper<UInt256?> eth_newPendingTransactionFilter()
        {
            int filterId = _blockchainBridge.NewPendingTransactionFilter();
            return ResultWrapper<UInt256?>.Success((UInt256)filterId);
        }

        public ResultWrapper<bool?> eth_uninstallFilter(UInt256 filterId)
        {
            _blockchainBridge.UninstallFilter((int)filterId);
            return ResultWrapper<bool?>.Success(true);
        }

        public ResultWrapper<IEnumerable<object>> eth_getFilterChanges(UInt256 filterId)
        {
            int id = (int)filterId;
            FilterType filterType = _blockchainBridge.GetFilterType(id);
            switch (filterType)
            {
                case FilterType.BlockFilter:
                {
                    return _blockchainBridge.FilterExists(id)
                        ? ResultWrapper<IEnumerable<object>>.Success(_blockchainBridge.GetBlockFilterChanges(id))
                        : ResultWrapper<IEnumerable<object>>.Fail($"Filter with id: '{filterId}' does not exist.");
                }

                case FilterType.PendingTransactionFilter:
                {
                    return _blockchainBridge.FilterExists(id)
                        ? ResultWrapper<IEnumerable<object>>.Success(_blockchainBridge
                            .GetPendingTransactionFilterChanges(id))
                        : ResultWrapper<IEnumerable<object>>.Fail($"Filter with id: '{filterId}' does not exist.");
                }

                case FilterType.LogFilter:
                {
                    return _blockchainBridge.FilterExists(id)
                        ? ResultWrapper<IEnumerable<object>>.Success(
                            _blockchainBridge.GetLogFilterChanges(id).ToArray())
                        : ResultWrapper<IEnumerable<object>>.Fail($"Filter with id: '{filterId}' does not exist.");
                }

                default:
                {
                    throw new NotSupportedException($"Filter type {filterType} is not supported");
                }
            }
        }

        public ResultWrapper<IEnumerable<FilterLog>> eth_getFilterLogs(UInt256 filterId)
        {
            int id = (int)filterId;

            return _blockchainBridge.FilterExists(id)
                ? ResultWrapper<IEnumerable<FilterLog>>.Success(_blockchainBridge.GetFilterLogs(id))
                : ResultWrapper<IEnumerable<FilterLog>>.Fail($"Filter with id: '{filterId}' does not exist.");
        }

        public ResultWrapper<IEnumerable<FilterLog>> eth_getLogs(Filter filter)
        {
            IEnumerable<FilterLog> GetLogs(BlockParameter blockParameter, BlockParameter toBlockParameter,
                CancellationTokenSource cancellationTokenSource, CancellationToken token)
            {
                using (cancellationTokenSource)
                {
                    foreach (FilterLog log in _blockchainBridge.GetLogs(blockParameter, toBlockParameter,
                        filter.Address, filter.Topics, token))
                    {
                        yield return log;
                    }
                }
            }

            BlockParameter fromBlock = filter.FromBlock;
            BlockParameter toBlock = filter.ToBlock;

            try
            {
                CancellationTokenSource cancellationTokenSource = new(_cancellationTokenTimeout);
                return ResultWrapper<IEnumerable<FilterLog>>.Success(GetLogs(fromBlock, toBlock,
                    cancellationTokenSource, cancellationTokenSource.Token));
            }
            catch (ArgumentException e)
            {
                switch (e.Message)
                {
                    case ILogFinder.NotFoundError:
                        return ResultWrapper<IEnumerable<FilterLog>>.Fail(e.Message, ErrorCodes.ResourceNotFound);
                    default:
                        return ResultWrapper<IEnumerable<FilterLog>>.Fail(e.Message, ErrorCodes.InvalidParams);
                }
            }
        }

        public ResultWrapper<IEnumerable<byte[]>> eth_getWork()
        {
            return ResultWrapper<IEnumerable<byte[]>>.Fail("eth_getWork not supported", ErrorCodes.MethodNotFound);
        }

        public ResultWrapper<bool?> eth_submitWork(byte[] nonce, Keccak headerPowHash, byte[] mixDigest)
        {
            return ResultWrapper<bool?>.Fail("eth_submitWork not supported", ErrorCodes.MethodNotFound, null);
        }

        public ResultWrapper<bool?> eth_submitHashrate(string hashRate, string id)
        {
            return ResultWrapper<bool?>.Fail("eth_submitHashrate not supported", ErrorCodes.MethodNotFound, null);
        }

        // https://github.com/ethereum/EIPs/issues/1186	
        public ResultWrapper<AccountProof> eth_getProof(Address accountAddress, byte[][] storageKeys,
            BlockParameter blockParameter)
        {
            BlockHeader header;
            try
            {
                header = _blockFinder.FindHeader(blockParameter);
                if (header == null)
                {
                    return ResultWrapper<AccountProof>.Fail($"{blockParameter} block not found",
                        ErrorCodes.ResourceNotFound, null);
                }

                if (!HasStateForBlock(header))
                {
                    return ResultWrapper<AccountProof>.Fail($"No state available for block {header.Hash}",
                        ErrorCodes.ResourceUnavailable);
                }
            }
            catch (Exception ex)
            {
                return ResultWrapper<AccountProof>.Fail(ex.Message, ErrorCodes.InternalError, null);
            }

            AccountProofCollector accountProofCollector = new(accountAddress, storageKeys);
            _blockchainBridge.RunTreeVisitor(accountProofCollector, header.StateRoot);

            return ResultWrapper<AccountProof>.Success(accountProofCollector.BuildResult());
        }

        public ResultWrapper<ulong> eth_chainId()
        {
            try
            {
                ulong chainId = _blockchainBridge.GetChainId();
                return ResultWrapper<ulong>.Success(chainId);
            }
            catch (Exception ex)
            {
                return ResultWrapper<ulong>.Fail(ex.Message, ErrorCodes.InternalError, 0L);
            }
        }

        private void RecoverTxSenderIfNeeded(Transaction transaction)
        {
            if (transaction.SenderAddress == null)
            {
                _blockchainBridge.RecoverTxSender(transaction);
            }
        }
    }
}<|MERGE_RESOLUTION|>--- conflicted
+++ resolved
@@ -478,13 +478,9 @@
                 _blockchainBridge.RecoverTxSenders(block);
             }
 
-<<<<<<< HEAD
-            return ResultWrapper<BlockForRpc>.Success(block == null ? null : new BlockForRpc(block, returnFullTransactionObjects, _specProvider));
-=======
             return ResultWrapper<BlockForRpc>.Success(block == null
                 ? null
-                : new BlockForRpc(block, returnFullTransactionObjects));
->>>>>>> fdb1db14
+                : new BlockForRpc(block, returnFullTransactionObjects, _specProvider));
         }
 
         public Task<ResultWrapper<TransactionForRpc>> eth_getTransactionByHash(Keccak transactionHash)
@@ -611,13 +607,8 @@
                 return ResultWrapper<BlockForRpc>.Fail("Position Index is incorrect", ErrorCodes.InvalidParams);
             }
 
-<<<<<<< HEAD
-            BlockHeader ommerHeader = block.Ommers[(int) positionIndex];
+            BlockHeader ommerHeader = block.Ommers[(int)positionIndex];
             return ResultWrapper<BlockForRpc>.Success(new BlockForRpc(new Block(ommerHeader, BlockBody.Empty), false, _specProvider));
-=======
-            BlockHeader ommerHeader = block.Ommers[(int)positionIndex];
-            return ResultWrapper<BlockForRpc>.Success(new BlockForRpc(new Block(ommerHeader, BlockBody.Empty), false));
->>>>>>> fdb1db14
         }
 
         public ResultWrapper<UInt256?> eth_newFilter(Filter filter)
