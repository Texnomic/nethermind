--- conflicted
+++ resolved
@@ -39,10 +39,6 @@
     public class StartBlockProducer : IStep
     {
         protected IApiWithBlockchain _api;
-<<<<<<< HEAD
-        private BlockProducerEnv? _blockProducerContext;
-=======
->>>>>>> 1b840d2b
 
         public StartBlockProducer(INethermindApi api)
         {
@@ -100,82 +96,5 @@
                 throw new NotSupportedException($"Mining in {_api.ChainSpec.SealEngineType} mode is not supported");    
             }
         }
-<<<<<<< HEAD
-
-        // TODO: Use BlockProducerEnvFactory
-        protected BlockProducerEnv GetProducerChain()
-        {
-            BlockProducerEnv Create()
-            {
-                ReadOnlyDbProvider dbProvider = _api.DbProvider.AsReadOnly(false);
-                ReadOnlyBlockTree blockTree = _api.BlockTree.AsReadOnly();
-
-                ReadOnlyTxProcessingEnv txProcessingEnv =
-                    new ReadOnlyTxProcessingEnv(dbProvider, _api.ReadOnlyTrieStore, blockTree, _api.SpecProvider, _api.LogManager);
-                
-                BlockProcessor blockProcessor =
-                    CreateBlockProcessor(txProcessingEnv, txProcessingEnv);
-
-                IBlockchainProcessor blockchainProcessor =
-                    new BlockchainProcessor(
-                        blockTree,
-                        blockProcessor,
-                        _api.BlockPreprocessor,
-                        _api.LogManager,
-                        BlockchainProcessor.Options.NoReceipts);
-
-                OneTimeChainProcessor chainProcessor = new OneTimeChainProcessor(
-                    dbProvider,
-                    blockchainProcessor);
-
-                return new BlockProducerEnv
-                {
-                    ChainProcessor = chainProcessor,
-                    ReadOnlyStateProvider = txProcessingEnv.StateProvider,
-                    TxSource = CreateTxSourceForProducer(txProcessingEnv, txProcessingEnv),
-                    ReadOnlyTxProcessingEnv = txProcessingEnv
-                };
-            }
-
-            return _blockProducerContext ??= Create();
-        }
-
-        protected virtual ITxSource CreateTxSourceForProducer(
-            ReadOnlyTxProcessingEnv processingEnv,
-            IReadOnlyTxProcessorSource readOnlyTxProcessorSource) =>
-            CreateTxPoolTxSource(processingEnv, readOnlyTxProcessorSource);
-
-        protected virtual TxPoolTxSource CreateTxPoolTxSource(ReadOnlyTxProcessingEnv processingEnv, IReadOnlyTxProcessorSource readOnlyTxProcessorSource)
-        {
-            ITxFilter txSourceFilter = CreateTxSourceFilter(processingEnv, readOnlyTxProcessorSource);
-            return new TxPoolTxSource(_api.TxPool, processingEnv.StateReader, _api.LogManager, txSourceFilter);
-        }
-
-        protected virtual ITxFilter CreateTxSourceFilter(ReadOnlyTxProcessingEnv readOnlyTxProcessingEnv, IReadOnlyTxProcessorSource readOnlyTxProcessorSource) =>
-            Blockchain.TxFilterBuilders.CreateStandardTxFilter(_api.Config<IMiningConfig>());
-
-        protected virtual BlockProcessor CreateBlockProcessor(
-            ReadOnlyTxProcessingEnv readOnlyTxProcessingEnv,
-            IReadOnlyTxProcessorSource readOnlyTxProcessorSource)
-        {
-            if (_api.SpecProvider == null) throw new StepDependencyException(nameof(_api.SpecProvider));
-            if (_api.BlockValidator == null) throw new StepDependencyException(nameof(_api.BlockValidator));
-            if (_api.RewardCalculatorSource == null) throw new StepDependencyException(nameof(_api.RewardCalculatorSource));
-            if (_api.ReceiptStorage == null) throw new StepDependencyException(nameof(_api.ReceiptStorage));
-            if (_api.TxPool == null) throw new StepDependencyException(nameof(_api.TxPool));
-
-            return new BlockProcessor(
-                _api.SpecProvider,
-                _api.BlockValidator,
-                _api.RewardCalculatorSource.Get(readOnlyTxProcessingEnv.TransactionProcessor),
-                readOnlyTxProcessingEnv.TransactionProcessor,
-                readOnlyTxProcessingEnv.StateProvider,
-                readOnlyTxProcessingEnv.StorageProvider,
-                _api.ReceiptStorage,
-                NullWitnessCollector.Instance,
-                _api.LogManager);
-        }
-=======
->>>>>>> 1b840d2b
     }
 }