--- conflicted
+++ resolved
@@ -117,20 +117,59 @@
             State.Commit(SpecProvider.GenesisSpec);
             State.CommitTree(0);
             
-<<<<<<< HEAD
-=======
-            TxPool = CreateTxPool(txStorage);
-            
->>>>>>> 068e5c39
+            
+            
             IDb blockDb = new MemDb();
             IDb headerDb = new MemDb();
             IDb blockInfoDb = new MemDb();
             BlockTree = new BlockTree(blockDb, headerDb, blockInfoDb, new ChainLevelInfoRepository(blockDb), SpecProvider, NullBloomStorage.Instance, LimboLogs.Instance);
-<<<<<<< HEAD
             TransactionComparerProvider = new TransactionComparerProvider(specProvider, BlockTree);
             BlockPreparationContextService = new BlockPreparationContextService(LimboLogs.Instance);
-
-            TxPool = new TxPool.TxPool(
+            TxPool = CreateTxPool(txStorage);
+
+            new OnChainTxWatcher(BlockTree, TxPool, SpecProvider, LimboLogs.Instance);
+
+            ReceiptStorage = new InMemoryReceiptStorage();
+            VirtualMachine virtualMachine = new VirtualMachine(State, Storage, new BlockhashProvider(BlockTree, LimboLogs.Instance), SpecProvider, LimboLogs.Instance);
+            TxProcessor = new TransactionProcessor(SpecProvider, State, Storage, virtualMachine, LimboLogs.Instance);
+            BlockProcessor = CreateBlockProcessor();
+            BlockchainProcessor chainProcessor = new BlockchainProcessor(BlockTree, BlockProcessor, new RecoverSignatures(EthereumEcdsa, TxPool, SpecProvider, LimboLogs.Instance), LimboLogs.Instance, Nethermind.Blockchain.Processing.BlockchainProcessor.Options.Default);
+            BlockchainProcessor = chainProcessor;
+            BlockProcessingQueue = chainProcessor;
+            chainProcessor.Start();
+            
+            StateReader = new StateReader(new ReadOnlyTrieStore(TrieStore), CodeDb, LimboLogs.Instance);
+            TxPoolTxSource txPoolTxSource = CreateTxPoolTxSource();
+            ISealer sealer = new NethDevSealEngine(TestItem.AddressD);
+            IStateProvider producerStateProvider = new StateProvider(new ReadOnlyTrieStore(TrieStore), CodeDb, LimboLogs.Instance);
+            BlockProducer = new TestBlockProducer(txPoolTxSource, chainProcessor, producerStateProvider, sealer, BlockTree, chainProcessor, Timestamper, BlockPreparationContextService, specProvider, LimboLogs.Instance);
+            BlockProducer.Start();
+
+            _resetEvent = new SemaphoreSlim(0);
+            _suggestedBlockResetEvent = new ManualResetEvent(true);
+            BlockTree.NewHeadBlock += (s, e) =>
+            {
+                _resetEvent.Release(1);
+            };
+            BlockProducer.LastProducedBlockChanged += (s, e) =>
+            {
+                _suggestedBlockResetEvent.Set();
+            };
+
+            var genesis = GetGenesisBlock();
+            BlockTree.SuggestBlock(genesis);
+            await _resetEvent.WaitAsync();
+            //if (!await _resetEvent.WaitAsync(1000))
+            // {
+            //     throw new InvalidOperationException("Failed to process genesis in 1s.");
+            // }
+
+            await AddBlocksOnStart();
+            return this;
+        }
+
+        protected virtual TxPool.TxPool CreateTxPool(ITxStorage txStorage) =>
+            new TxPool.TxPool(
                 txStorage,
                 EthereumEcdsa,
                 new FixedBlockChainHeadSpecProvider(SpecProvider),
@@ -139,58 +178,6 @@
                 new TxValidator(SpecProvider.ChainId),
                 LimboLogs.Instance,
                 TransactionComparerProvider.GetDefaultComparer());
-=======
->>>>>>> 068e5c39
-            new OnChainTxWatcher(BlockTree, TxPool, SpecProvider, LimboLogs.Instance);
-
-            ReceiptStorage = new InMemoryReceiptStorage();
-            VirtualMachine virtualMachine = new VirtualMachine(State, Storage, new BlockhashProvider(BlockTree, LimboLogs.Instance), SpecProvider, LimboLogs.Instance);
-            TxProcessor = new TransactionProcessor(SpecProvider, State, Storage, virtualMachine, LimboLogs.Instance);
-            BlockProcessor = CreateBlockProcessor();
-            BlockchainProcessor chainProcessor = new BlockchainProcessor(BlockTree, BlockProcessor, new RecoverSignatures(EthereumEcdsa, TxPool, SpecProvider, LimboLogs.Instance), LimboLogs.Instance, Nethermind.Blockchain.Processing.BlockchainProcessor.Options.Default);
-            BlockchainProcessor = chainProcessor;
-            BlockProcessingQueue = chainProcessor;
-            chainProcessor.Start();
-            
-            StateReader = new StateReader(new ReadOnlyTrieStore(TrieStore), CodeDb, LimboLogs.Instance);
-            TxPoolTxSource txPoolTxSource = CreateTxPoolTxSource();
-            ISealer sealer = new NethDevSealEngine(TestItem.AddressD);
-            IStateProvider producerStateProvider = new StateProvider(new ReadOnlyTrieStore(TrieStore), CodeDb, LimboLogs.Instance);
-            BlockProducer = new TestBlockProducer(txPoolTxSource, chainProcessor, producerStateProvider, sealer, BlockTree, chainProcessor, Timestamper, BlockPreparationContextService, specProvider, LimboLogs.Instance);
-            BlockProducer.Start();
-
-            _resetEvent = new SemaphoreSlim(0);
-            _suggestedBlockResetEvent = new ManualResetEvent(true);
-            BlockTree.NewHeadBlock += (s, e) =>
-            {
-                _resetEvent.Release(1);
-            };
-            BlockProducer.LastProducedBlockChanged += (s, e) =>
-            {
-                _suggestedBlockResetEvent.Set();
-            };
-
-            var genesis = GetGenesisBlock();
-            BlockTree.SuggestBlock(genesis);
-            await _resetEvent.WaitAsync();
-            //if (!await _resetEvent.WaitAsync(1000))
-            // {
-            //     throw new InvalidOperationException("Failed to process genesis in 1s.");
-            // }
-
-            await AddBlocksOnStart();
-            return this;
-        }
-
-        protected virtual TxPool.TxPool CreateTxPool(ITxStorage txStorage) =>
-            new TxPool.TxPool(
-                txStorage,
-                EthereumEcdsa,
-                new FixedBlockChainHeadSpecProvider(SpecProvider),
-                new TxPoolConfig(),
-                State,
-                new TxValidator(SpecProvider.ChainId),
-                LimboLogs.Instance);
 
         protected virtual TxPoolTxSource CreateTxPoolTxSource()
         {
