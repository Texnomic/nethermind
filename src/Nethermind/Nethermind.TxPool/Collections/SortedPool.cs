--- conflicted
+++ resolved
@@ -158,14 +158,10 @@
                     if (_buckets.TryGetValue(groupMapping, out bucket))
                     {
                         bucket!.Remove(value);
-                        Removed?.Invoke(this, new SortedPoolRemovedEventArgs(key, value, groupMapping, evicted));
                         return true;
                     }
-<<<<<<< HEAD
-=======
                     
                     Removed?.Invoke(this, new SortedPoolRemovedEventArgs(key, value, groupMapping, evicted));
->>>>>>> d60c958d
                 }
             }
 
