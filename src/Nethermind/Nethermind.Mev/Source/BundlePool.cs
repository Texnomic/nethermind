--- conflicted
+++ resolved
@@ -127,11 +127,7 @@
             return false;
         }
 
-<<<<<<< HEAD
-        private bool ValidateBundle(MevBundle bundle, UInt256? currentTimestamp = null)
-=======
         private bool ValidateBundle(MevBundle bundle)
->>>>>>> e46ccade
         {
             if (HeadNumber >= bundle.BlockNumber)
             {
@@ -144,8 +140,7 @@
                 return false;
             }
             
-<<<<<<< HEAD
-            currentTimestamp ??= _timestamper.UnixTime.Seconds;
+            ulong currentTimestamp = _timestamper.UnixTime.Seconds;
 
             if (bundle.MaxTimestamp < bundle.MinTimestamp)
             {
@@ -157,22 +152,7 @@
                 if (_logger.IsDebug) _logger.Debug($"Bundle rejected, because {nameof(bundle.MaxTimestamp)} {bundle.MaxTimestamp} is < current {currentTimestamp}.");
                 return false;
             }
-            else if (bundle.MinTimestamp != 0 && bundle.MinTimestamp > currentTimestamp)
-=======
-            ulong currentTimestamp = _timestamper.UnixTime.Seconds;
-
-            if (bundle.MaxTimestamp < bundle.MinTimestamp)
-            {
-                if (_logger.IsDebug) _logger.Debug($"Bundle rejected, because {nameof(bundle.MaxTimestamp)} {bundle.MaxTimestamp} is < {nameof(bundle.MinTimestamp)} {bundle.MinTimestamp}.");
-                return false;
-            }
-            else if (bundle.MaxTimestamp != 0 && bundle.MaxTimestamp < currentTimestamp)
-            {
-                if (_logger.IsDebug) _logger.Debug($"Bundle rejected, because {nameof(bundle.MaxTimestamp)} {bundle.MaxTimestamp} is < current {currentTimestamp}.");
-                return false;
-            }
             else if (bundle.MinTimestamp != 0 && bundle.MinTimestamp > currentTimestamp + _mevConfig.BundleHorizon)
->>>>>>> e46ccade
             {
                 if (_logger.IsDebug) _logger.Debug($"Bundle rejected, because {nameof(bundle.MinTimestamp)} {bundle.MaxTimestamp} is further into the future than accepted horizon {_mevConfig.BundleHorizon}.");
                 return false;
@@ -204,7 +184,6 @@
             Metrics.BundlesSimulated++;
             
             SimulatedMevBundleContext CreateContext()
-<<<<<<< HEAD
             {
                 CancellationTokenSource cancellationTokenSource = new();
                 Task<SimulatedMevBundle> simulateTask = _simulator.Simulate(bundle, parent, cancellationTokenSource.Token);
@@ -220,23 +199,6 @@
                 return d;
             }
             
-=======
-            {
-                CancellationTokenSource cancellationTokenSource = new();
-                Task<SimulatedMevBundle> simulateTask = _simulator.Simulate(bundle, parent, cancellationTokenSource.Token);
-                simulateTask.ContinueWith(TryRemoveFailedSimulatedBundle, cancellationTokenSource.Token);
-                return context = new(simulateTask, cancellationTokenSource);
-            }
-            
-            ConcurrentDictionary<(MevBundle, Keccak), SimulatedMevBundleContext> AddContext(ConcurrentDictionary<(MevBundle, Keccak), SimulatedMevBundleContext> d)
-            {
-                d.AddOrUpdate(key, 
-                    _ => CreateContext(), 
-                    (_, c) => c);
-                return d;
-            }
-            
->>>>>>> e46ccade
             _simulatedBundles.AddOrUpdate(parent.Number, 
                     _ =>
                     {
@@ -244,17 +206,10 @@
                         return AddContext(d);
                     },
                     (_, d) => AddContext(d));
-<<<<<<< HEAD
 
             return context;
         }
 
-=======
-
-            return context;
-        }
-
->>>>>>> e46ccade
         private void TryRemoveFailedSimulatedBundle(Task<SimulatedMevBundle> simulateTask)
         {
             if (simulateTask.IsCompletedSuccessfully)
@@ -273,11 +228,7 @@
             long blockNumber = e.Block!.Number;
             RemoveBundlesUpToBlock(blockNumber);
 
-<<<<<<< HEAD
             Task t = Task.Run(() => //does this need to be in a task?
-=======
-            Task.Run(() => 
->>>>>>> e46ccade
             {
                 UInt256 timestamp = _timestamper.UnixTime.Seconds;
                 IEnumerable<MevBundle> bundles = GetBundles(e.Block.Number + 1, UInt256.MaxValue, timestamp);
@@ -286,16 +237,10 @@
                     SimulateBundle(bundle, e.Block.Header);
                 }
             });
-<<<<<<< HEAD
-            t.Wait();
-=======
->>>>>>> e46ccade
         }
 
         private void RemoveBundlesUpToBlock(long blockNumber)
         {
-<<<<<<< HEAD
-=======
             void StopSimulations(IEnumerable<SimulatedMevBundleContext> simulations)
             {
                 foreach (SimulatedMevBundleContext simulation in simulations)
@@ -304,20 +249,15 @@
                 }
             }
             
->>>>>>> e46ccade
             IDictionary<long, MevBundle[]> bundlesToRemove = _bundles.GetBucketSnapshot(b => b <= blockNumber);
 
             foreach (KeyValuePair<long, MevBundle[]> bundleBucket in bundlesToRemove)
             {
-<<<<<<< HEAD
-                _simulatedBundles.TryRemove(bundleBucket.Key, out _);
-=======
                 if (_simulatedBundles.TryRemove(bundleBucket.Key, out var simulations))
                 {
                     StopSimulations(simulations.Values);
                 }
 
->>>>>>> e46ccade
                 foreach (MevBundle mevBundle in bundleBucket.Value)
                 {
                     _bundles.TryRemove(mevBundle);
@@ -341,19 +281,10 @@
 
                 foreach ((MevBundle Bundle, Keccak BlockHash) key in keys)
                 {
-<<<<<<< HEAD
-                    simulations.TryRemove(key, out _);
-                }
-
-                if (simulations.Count == 0)
-                {
-                    _simulatedBundles.Remove(bundle.BlockNumber, out _);
-=======
                     if (simulations.TryRemove(key, out var simulation))
                     {
                         StopSimulation(simulation);
                     }
->>>>>>> e46ccade
                 }
 
                 if (simulations.Count == 0)
@@ -363,8 +294,6 @@
             }
         }
 
-<<<<<<< HEAD
-=======
         private void StopSimulation(SimulatedMevBundleContext simulation)
         {
             if (!simulation.Task.IsCompleted)
@@ -373,7 +302,6 @@
             }
         }
 
->>>>>>> e46ccade
         async Task<IEnumerable<SimulatedMevBundle>> ISimulatedBundleSource.GetBundles(BlockHeader parent, UInt256 timestamp, long gasLimit, CancellationToken token)
         {
             HashSet<MevBundle> bundles = (await GetBundles(parent, timestamp, gasLimit, token)).ToHashSet();
@@ -381,33 +309,18 @@
             if (_simulatedBundles.TryGetValue(parent.Number, out ConcurrentDictionary<(MevBundle Bundle, Keccak BlockHash), SimulatedMevBundleContext>? simulatedBundlesForBlock))
             {
                 IEnumerable<Task<SimulatedMevBundle>> resultTasks = simulatedBundlesForBlock
-<<<<<<< HEAD
-                    .Where(b => b.Key.BlockHash == parent.Hash) //same block number as Blockheader param
-                    .Where(b => bundles.Contains(b.Key.Bundle)) //if block is in bundles (meets parameters like timestamp/gasLimit)
-=======
                     .Where(b => b.Key.BlockHash == parent.Hash)
                     .Where(b => bundles.Contains(b.Key.Bundle))
->>>>>>> e46ccade
                     .Select(b => b.Value.Task)
                     .ToArray();
                 
                 await Task.WhenAny(Task.WhenAll(resultTasks), token.AsTask()); 
 
-<<<<<<< HEAD
-                await Task.WhenAny(Task.WhenAll(resultTasks), token.AsTask());
-
-                var res = resultTasks
-                    .Where(t => t.IsCompletedSuccessfully)
-                    .Select(t => t.Result)
-                    .Where(t => t.Success)
-                    .Where(s => s.GasUsed <= gasLimit); //get all result tasks that are successful and use less gas than gaslimit
-=======
                 IEnumerable<SimulatedMevBundle> res = resultTasks
                     .Where(t => t.IsCompletedSuccessfully)
                     .Select(t => t.Result)
                     .Where(t => t.Success)
                     .Where(s => s.GasUsed <= gasLimit); 
->>>>>>> e46ccade
                 
                 return res;
             }
