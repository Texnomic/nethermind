//  Copyright (c) 2021 Demerzel Solutions Limited
//  This file is part of the Nethermind library.
// 
//  The Nethermind library is free software: you can redistribute it and/or modify
//  it under the terms of the GNU Lesser General Public License as published by
//  the Free Software Foundation, either version 3 of the License, or
//  (at your option) any later version.
// 
//  The Nethermind library is distributed in the hope that it will be useful,
//  but WITHOUT ANY WARRANTY; without even the implied warranty of
//  MERCHANTABILITY or FITNESS FOR A PARTICULAR PURPOSE. See the
//  GNU Lesser General Public License for more details.
// 
//  You should have received a copy of the GNU Lesser General Public License
//  along with the Nethermind. If not, see <http://www.gnu.org/licenses/>.
// 

using System;
using Nethermind.Blockchain.Find;
using Nethermind.Core.Crypto;
using Nethermind.State;

namespace Nethermind.Blockchain
{
    public class ChainHeadReadOnlyStateProvider : SpecificBlockReadOnlyStateProvider
    {
        private readonly IBlockFinder _blockFinder;
        
        public ChainHeadReadOnlyStateProvider(IBlockFinder blockFinder, IStateReader stateReader) : base(stateReader)
        {
            _blockFinder = blockFinder ?? throw new ArgumentNullException(nameof(blockFinder));
<<<<<<< HEAD
            _stateReader = stateReader ?? throw new ArgumentNullException(nameof(stateReader));
        }

        public Keccak StateRoot => _blockFinder.Head?.StateRoot ?? Keccak.EmptyTreeHash;

        public Account? GetAccount(Address address) => _stateReader.GetAccount(StateRoot, address);

        public UInt256 GetNonce(Address address) => _stateReader.GetNonce(StateRoot, address);

        public UInt256 GetBalance(Address address) => _stateReader.GetBalance(StateRoot, address);

        public Keccak GetStorageRoot(Address address) => _stateReader.GetStorageRoot(StateRoot, address);

        public byte[] GetCode(Address address) => _stateReader.GetCode(StateRoot, address);

        public byte[] GetCode(Keccak codeHash) => _stateReader.GetCode(codeHash);

        public Keccak GetCodeHash(Address address)
        {
            Account account = GetAccount(address);
            return account?.CodeHash ?? Keccak.OfAnEmptyString;
        }

        public void Accept(ITreeVisitor visitor, Keccak stateRoot)
        {
            _stateReader.RunTreeVisitor(visitor,  stateRoot);
=======
>>>>>>> e12abde1
        }

        public override Keccak StateRoot => _blockFinder.Head?.StateRoot ?? Keccak.EmptyTreeHash;
    }
}<|MERGE_RESOLUTION|>--- conflicted
+++ resolved
@@ -29,35 +29,6 @@
         public ChainHeadReadOnlyStateProvider(IBlockFinder blockFinder, IStateReader stateReader) : base(stateReader)
         {
             _blockFinder = blockFinder ?? throw new ArgumentNullException(nameof(blockFinder));
-<<<<<<< HEAD
-            _stateReader = stateReader ?? throw new ArgumentNullException(nameof(stateReader));
-        }
-
-        public Keccak StateRoot => _blockFinder.Head?.StateRoot ?? Keccak.EmptyTreeHash;
-
-        public Account? GetAccount(Address address) => _stateReader.GetAccount(StateRoot, address);
-
-        public UInt256 GetNonce(Address address) => _stateReader.GetNonce(StateRoot, address);
-
-        public UInt256 GetBalance(Address address) => _stateReader.GetBalance(StateRoot, address);
-
-        public Keccak GetStorageRoot(Address address) => _stateReader.GetStorageRoot(StateRoot, address);
-
-        public byte[] GetCode(Address address) => _stateReader.GetCode(StateRoot, address);
-
-        public byte[] GetCode(Keccak codeHash) => _stateReader.GetCode(codeHash);
-
-        public Keccak GetCodeHash(Address address)
-        {
-            Account account = GetAccount(address);
-            return account?.CodeHash ?? Keccak.OfAnEmptyString;
-        }
-
-        public void Accept(ITreeVisitor visitor, Keccak stateRoot)
-        {
-            _stateReader.RunTreeVisitor(visitor,  stateRoot);
-=======
->>>>>>> e12abde1
         }
 
         public override Keccak StateRoot => _blockFinder.Head?.StateRoot ?? Keccak.EmptyTreeHash;
