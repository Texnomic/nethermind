//  Copyright (c) 2018 Demerzel Solutions Limited
//  This file is part of the Nethermind library.
// 
//  The Nethermind library is free software: you can redistribute it and/or modify
//  it under the terms of the GNU Lesser General Public License as published by
//  the Free Software Foundation, either version 3 of the License, or
//  (at your option) any later version.
// 
//  The Nethermind library is distributed in the hope that it will be useful,
//  but WITHOUT ANY WARRANTY; without even the implied warranty of
//  MERCHANTABILITY or FITNESS FOR A PARTICULAR PURPOSE. See the
//  GNU Lesser General Public License for more details.
// 
//  You should have received a copy of the GNU Lesser General Public License
//  along with the Nethermind. If not, see <http://www.gnu.org/licenses/>.

using System;
using MongoDB.Driver;
using Nethermind.Abi;
using Nethermind.Blockchain.Processing;
using Nethermind.Core;
using Nethermind.Core.Crypto;
using Nethermind.Crypto;
using Nethermind.DataMarketplace.Channels;
using Nethermind.DataMarketplace.Consumers.DataAssets.Services;
using Nethermind.DataMarketplace.Consumers.DataRequests.Factories;
using Nethermind.DataMarketplace.Consumers.DataRequests.Services;
using Nethermind.DataMarketplace.Consumers.DataStreams.Services;
using Nethermind.DataMarketplace.Consumers.Deposits;
using Nethermind.DataMarketplace.Consumers.Deposits.Repositories;
using Nethermind.DataMarketplace.Consumers.Deposits.Services;
using Nethermind.DataMarketplace.Consumers.Infrastructure.Persistence.InMemory.Databases;
using Nethermind.DataMarketplace.Consumers.Infrastructure.Persistence.InMemory.Repositories;
using Nethermind.DataMarketplace.Consumers.Infrastructure.Persistence.Mongo.Repositories;
using Nethermind.DataMarketplace.Consumers.Infrastructure.Persistence.Rocks;
using Nethermind.DataMarketplace.Consumers.Infrastructure.Persistence.Rocks.Repositories;
using Nethermind.DataMarketplace.Consumers.Infrastructure.Rlp;
using Nethermind.DataMarketplace.Consumers.Infrastructure.Rpc;
using Nethermind.DataMarketplace.Consumers.Notifiers.Services;
using Nethermind.DataMarketplace.Consumers.Providers.Repositories;
using Nethermind.DataMarketplace.Consumers.Providers.Services;
using Nethermind.DataMarketplace.Consumers.Receipts.Services;
using Nethermind.DataMarketplace.Consumers.Refunds.Services;
using Nethermind.DataMarketplace.Consumers.Sessions.Repositories;
using Nethermind.DataMarketplace.Consumers.Sessions.Services;
<<<<<<< HEAD
using Nethermind.DataMarketplace.Consumers.Shared;
using Nethermind.DataMarketplace.Consumers.Shared.Background;
using Nethermind.DataMarketplace.Consumers.Shared.Background.Services;
=======
>>>>>>> ef40d007
using Nethermind.DataMarketplace.Consumers.Shared.Services;
using Nethermind.DataMarketplace.Core.Configs;
using Nethermind.DataMarketplace.Infrastructure;
using Nethermind.DataMarketplace.Infrastructure.Persistence.Mongo.Repositories;
using Nethermind.DataMarketplace.Infrastructure.Persistence.Rocks.Repositories;
using Nethermind.DataMarketplace.Infrastructure.Rlp;
using Nethermind.DataMarketplace.Core.Repositories;
using Nethermind.DataMarketplace.Core.Services;
using Nethermind.Db.Rocks.Config;
using Nethermind.Facade.Proxy;
using Nethermind.JsonRpc.Modules;
using Nethermind.Logging;
using Nethermind.Monitoring;
using Nethermind.Wallet;
using Nethermind.DataMarketplace.Consumers.Shared;

namespace Nethermind.DataMarketplace.Consumers.Infrastructure
{
    public class NdmConsumersModule : INdmConsumersModule
    {
        private readonly INdmApi _api;
        private IDepositReportService depositReportService;
        private IJsonRpcNdmConsumerChannel jsonRpcNdmConsumerChannel;
        private IEthRequestService ethRequestService;
        private IEthPriceService ethPriceService;
        private IGasPriceService gasPriceService;
        private IConsumerTransactionsService consumerTransactionsService;
        private IConsumerGasLimitsService gasLimitsService;
        private IWallet wallet;
        private ITimestamper timestamper;

        public NdmConsumersModule(INdmApi api)
        {
           _api = api ?? throw new ArgumentNullException(nameof(api)); 
        }

        public void Init()
        {
            AddDecoders();
            ILogManager logManager = _api.LogManager;
            ILogger logger = logManager.GetClassLogger();

            bool disableSendingDepositTransaction = HasEnabledVariable("SENDING_DEPOSIT_TRANSACTION_DISABLED");
            bool instantDepositVerificationEnabled = HasEnabledVariable("INSTANT_DEPOSIT_VERIFICATION_ENABLED");
            bool backgroundServicesDisabled = HasEnabledVariable("BACKGROUND_SERVICES_DISABLED");
            if (disableSendingDepositTransaction)
            {
                if (logger.IsWarn) logger.Warn("*** NDM sending deposit transaction is disabled ***");
            }

            if (instantDepositVerificationEnabled)
            {
                if (logger.IsWarn) logger.Warn("*** NDM instant deposit verification is enabled ***");
            }

            if (backgroundServicesDisabled)
            {
                if (logger.IsWarn) logger.Warn("*** NDM background services are disabled ***");
            }

            INdmConfig ndmConfig = _api.NdmConfig;
            string configId = ndmConfig.Id;
            IDbConfig dbConfig = _api.ConfigProvider.GetConfig<IDbConfig>();
            Address contractAddress = string.IsNullOrWhiteSpace(ndmConfig.ContractAddress)
                ? Address.Zero
                : new Address(ndmConfig.ContractAddress);
<<<<<<< HEAD
            ConsumerRocksDbProvider rocksDbProvider = new ConsumerRocksDbProvider(services.RequiredServices.BaseDbPath,
                dbConfig,
=======
            ConsumerRocksDbProvider rocksDbProvider = new ConsumerRocksDbProvider(_api.BaseDbPath, dbConfig,
>>>>>>> ef40d007
                logManager);
            DepositDetailsDecoder depositDetailsRlpDecoder = new DepositDetailsDecoder();
            DepositApprovalDecoder depositApprovalRlpDecoder = new DepositApprovalDecoder();
            DataDeliveryReceiptDetailsDecoder receiptRlpDecoder = new DataDeliveryReceiptDetailsDecoder();
            ConsumerSessionDecoder sessionRlpDecoder = new ConsumerSessionDecoder();
            ReceiptRequestValidator receiptRequestValidator = new ReceiptRequestValidator(logManager);

            IDepositDetailsRepository depositRepository;
            IConsumerDepositApprovalRepository depositApprovalRepository;
            IProviderRepository providerRepository;
            IReceiptRepository receiptRepository;
            IConsumerSessionRepository sessionRepository;
            switch (ndmConfig.Persistence?.ToLowerInvariant())
            {
                case "mongo":
                    IMongoDatabase? database = _api.MongoProvider.GetDatabase();
                    if (database == null)
                    {
                        throw new ApplicationException("Failed to initialize Mongo DB.");
                    }

                    depositRepository = new DepositDetailsMongoRepository(database);
                    depositApprovalRepository = new ConsumerDepositApprovalMongoRepository(database);
                    providerRepository = new ProviderMongoRepository(database);
                    receiptRepository = new ReceiptMongoRepository(database, "consumerReceipts");
                    sessionRepository = new ConsumerSessionMongoRepository(database);
                    break;
                case "memory":
                    if (logger.IsWarn) logger.Warn("*** NDM is using in memory database ***");
                    DepositsInMemoryDb depositsDatabase = new DepositsInMemoryDb();
                    depositRepository = new DepositDetailsInMemoryRepository(depositsDatabase);
                    depositApprovalRepository = new ConsumerDepositApprovalInMemoryRepository();
                    providerRepository = new ProviderInMemoryRepository(depositsDatabase);
                    receiptRepository = new ReceiptInMemoryRepository();
                    sessionRepository = new ConsumerSessionInMemoryRepository();
                    break;
                default:
                    depositRepository = new DepositDetailsRocksRepository(rocksDbProvider.DepositsDb,
                        depositDetailsRlpDecoder);
                    depositApprovalRepository = new ConsumerDepositApprovalRocksRepository(
                        rocksDbProvider.ConsumerDepositApprovalsDb, depositApprovalRlpDecoder);
                    providerRepository = new ProviderRocksRepository(rocksDbProvider.DepositsDb,
                        depositDetailsRlpDecoder);
                    receiptRepository = new ReceiptRocksRepository(rocksDbProvider.ConsumerReceiptsDb,
                        receiptRlpDecoder);
                    sessionRepository = new ConsumerSessionRocksRepository(rocksDbProvider.ConsumerSessionsDb,
                        sessionRlpDecoder);
                    break;
            }

            uint requiredBlockConfirmations = ndmConfig.BlockConfirmations;
            IAbiEncoder abiEncoder = _api.AbiEncoder;
            INdmBlockchainBridge blockchainBridge = _api.BlockchainBridge;
            IBlockProcessor blockProcessor = _api.MainBlockProcessor;
            IConfigManager configManager = _api.ConfigManager;
            Address consumerAddress = _api.ConsumerAddress;
            ICryptoRandom cryptoRandom = _api.CryptoRandom;
            IDepositService depositService = _api.DepositService;
            gasPriceService = _api.GasPriceService;
            IEthereumEcdsa ecdsa = _api.EthereumEcdsa;
            ethRequestService = _api.EthRequestService;
            jsonRpcNdmConsumerChannel = _api.JsonRpcNdmConsumerChannel;
            INdmNotifier ndmNotifier = _api.NdmNotifier;
            PublicKey nodePublicKey = _api.Enode.PublicKey;
            timestamper = _api.Timestamper;
            IWallet wallet = _api.Wallet;
            IHttpClient httpClient = _api.HttpClient;
            IJsonRpcClientProxy? jsonRpcClientProxy = _api.JsonRpcClientProxy;
            IEthJsonRpcClientProxy? ethJsonRpcClientProxy = _api.EthJsonRpcClientProxy;
            TransactionService transactionService = _api.TransactionService;
            IMonitoringService monitoringService = _api.MonitoringService;
            monitoringService?.RegisterMetrics(typeof(Metrics));

            DataRequestFactory dataRequestFactory = new DataRequestFactory(wallet, nodePublicKey);
            TransactionVerifier transactionVerifier =
                new TransactionVerifier(blockchainBridge, requiredBlockConfirmations);
            DepositUnitsCalculator depositUnitsCalculator = new DepositUnitsCalculator(sessionRepository, timestamper);
            DepositProvider depositProvider =
                new DepositProvider(depositRepository, depositUnitsCalculator, logManager);
            KycVerifier kycVerifier = new KycVerifier(depositApprovalRepository, logManager);
            ConsumerNotifier consumerNotifier = new ConsumerNotifier(ndmNotifier);

            DataAssetService dataAssetService = new DataAssetService(providerRepository, consumerNotifier, logManager);
            ProviderService providerService = new ProviderService(providerRepository, consumerNotifier, logManager);
            DataRequestService dataRequestService = new DataRequestService(dataRequestFactory, depositProvider,
                kycVerifier, wallet,
                providerService, timestamper, sessionRepository, consumerNotifier, logManager);

            SessionService sessionService = new SessionService(providerService, depositProvider, dataAssetService,
                sessionRepository, timestamper, consumerNotifier, logManager);
            DataConsumerService dataConsumerService = new DataConsumerService(depositProvider, sessionService,
                consumerNotifier, timestamper, sessionRepository, logManager);
            DataStreamService dataStreamService = new DataStreamService(dataAssetService, depositProvider,
                providerService, sessionService, wallet, consumerNotifier, sessionRepository, logManager);
            DepositApprovalService depositApprovalService = new DepositApprovalService(dataAssetService,
                providerService,
                depositApprovalRepository, timestamper, consumerNotifier, logManager);
            DepositConfirmationService depositConfirmationService = new DepositConfirmationService(blockchainBridge,
                consumerNotifier,
                depositRepository, depositService, logManager, requiredBlockConfirmations);

            IDepositManager depositManager = new DepositManager(depositService, depositUnitsCalculator,
                dataAssetService, kycVerifier, providerService, abiEncoder, cryptoRandom, wallet, gasPriceService,
                depositRepository, timestamper, logManager, requiredBlockConfirmations,
                disableSendingDepositTransaction);
            INewBlockListener newBlockListener = new NewBlockListener(blockchainBridge);

            if (instantDepositVerificationEnabled)
            {
                depositManager = new InstantDepositManager(depositManager, depositRepository, timestamper, logManager,
                    requiredBlockConfirmations);
            }

<<<<<<< HEAD
            DepositReportService depositReportService = new DepositReportService(depositRepository, receiptRepository,
                sessionRepository,
=======
            depositReportService = new DepositReportService(depositRepository, receiptRepository, sessionRepository,
>>>>>>> ef40d007
                timestamper);
            ReceiptService receiptService = new ReceiptService(depositProvider, providerService,
                receiptRequestValidator,
                sessionService, timestamper, receiptRepository, sessionRepository, abiEncoder, wallet, ecdsa,
                nodePublicKey, logManager);
            RefundService refundService = new RefundService(blockchainBridge, abiEncoder, depositRepository,
                contractAddress, logManager);
            RefundClaimant refundClaimant = new RefundClaimant(refundService, blockchainBridge, depositRepository,
                transactionVerifier, gasPriceService, timestamper, logManager);
            _api.AccountService = new AccountService(configManager, dataStreamService, providerService,
                sessionService, consumerNotifier, wallet, configId, consumerAddress, logManager);
            ProxyService proxyService = new ProxyService(jsonRpcClientProxy, configManager, configId, logManager);
            _api.ConsumerService = new ConsumerService(_api.AccountService, dataAssetService, dataRequestService,
                dataConsumerService, dataStreamService, depositManager, depositApprovalService, providerService,
                receiptService, refundService, sessionService, proxyService);
<<<<<<< HEAD
            EthPriceService ethPriceService = new EthPriceService(httpClient, timestamper, logManager);
            ConsumerTransactionsService consumerTransactionsService = new ConsumerTransactionsService(
                transactionService, depositRepository,
                timestamper, logManager);
            ConsumerGasLimitsService gasLimitService = new ConsumerGasLimitsService(depositService, refundService);
            BackgroundDepositService backgroundDepositService =
                new BackgroundDepositService(logger, depositConfirmationService);
            BackgroundRefundService backgroundRefundService = new BackgroundRefundService(accountService,
                consumerNotifier,
                logManager, refundClaimant);

            services.RequiredServices.RpcModuleProvider.Register(
                new SingletonModulePool<INdmRpcConsumerModule>(new NdmRpcConsumerModule(consumerService,
                    depositReportService, jsonRpcNdmConsumerChannel, ethRequestService, ethPriceService,
                    gasPriceService, consumerTransactionsService, gasLimitService, wallet, timestamper), true));
=======
            ethPriceService = new EthPriceService(httpClient, timestamper, logManager);
            consumerTransactionsService = new ConsumerTransactionsService(transactionService, depositRepository,
                timestamper, logManager);
            gasLimitsService = new ConsumerGasLimitsService(depositService, refundService);
>>>>>>> ef40d007

            if (!backgroundServicesDisabled)
            {
                bool useDepositTimer = ndmConfig.ProxyEnabled;
                ConsumerServicesBackgroundProcessor consumerServicesBackgroundProcessor =
<<<<<<< HEAD
                    new ConsumerServicesBackgroundProcessor(ethPriceService, backgroundDepositService,
                        backgroundRefundService, gasPriceService, depositRepository, consumerNotifier,
                        logManager, newBlockListener, useDepositTimer, ethJsonRpcClientProxy);
                consumerServicesBackgroundProcessor.Init();
            }

            return new NdmConsumerServices(accountService, consumerService);
=======
                    new ConsumerServicesBackgroundProcessor(
                        _api.AccountService,
                        refundClaimant,
                        depositConfirmationService,
                        ethPriceService,
                        _api.GasPriceService,
                        _api.MainBlockProcessor,
                        depositRepository,
                        consumerNotifier,
                        logManager,
                        useDepositTimer,
                        ethJsonRpcClientProxy);
                consumerServicesBackgroundProcessor.Init();
            }
        }

        public void InitRpcModules()
        {
            _api.RpcModuleProvider.Register(new SingletonModulePool<INdmRpcConsumerModule>(new NdmRpcConsumerModule(_api.ConsumerService, depositReportService, jsonRpcNdmConsumerChannel, ethRequestService, ethPriceService, gasPriceService, consumerTransactionsService, gasLimitsService, _api.Wallet, timestamper), true));
>>>>>>> ef40d007
        }

        private static void AddDecoders()
        {
            ConsumerSessionDecoder.Init();
            DepositDetailsDecoder.Init();
        }

        private static bool HasEnabledVariable(string name)
            => Environment.GetEnvironmentVariable($"NDM_{name.ToUpperInvariant()}")?.ToLowerInvariant() is "true";
<<<<<<< HEAD

        private class NdmConsumerServices : INdmConsumerServices
        {
            public IAccountService AccountService { get; }
            public IConsumerService ConsumerService { get; }

            public NdmConsumerServices(IAccountService accountService, IConsumerService consumerService)
            {
                AccountService = accountService;
                ConsumerService = consumerService;
            }
        }
=======
>>>>>>> ef40d007
    }
}<|MERGE_RESOLUTION|>--- conflicted
+++ resolved
@@ -43,12 +43,9 @@
 using Nethermind.DataMarketplace.Consumers.Refunds.Services;
 using Nethermind.DataMarketplace.Consumers.Sessions.Repositories;
 using Nethermind.DataMarketplace.Consumers.Sessions.Services;
-<<<<<<< HEAD
 using Nethermind.DataMarketplace.Consumers.Shared;
 using Nethermind.DataMarketplace.Consumers.Shared.Background;
 using Nethermind.DataMarketplace.Consumers.Shared.Background.Services;
-=======
->>>>>>> ef40d007
 using Nethermind.DataMarketplace.Consumers.Shared.Services;
 using Nethermind.DataMarketplace.Core.Configs;
 using Nethermind.DataMarketplace.Infrastructure;
@@ -115,12 +112,7 @@
             Address contractAddress = string.IsNullOrWhiteSpace(ndmConfig.ContractAddress)
                 ? Address.Zero
                 : new Address(ndmConfig.ContractAddress);
-<<<<<<< HEAD
-            ConsumerRocksDbProvider rocksDbProvider = new ConsumerRocksDbProvider(services.RequiredServices.BaseDbPath,
-                dbConfig,
-=======
             ConsumerRocksDbProvider rocksDbProvider = new ConsumerRocksDbProvider(_api.BaseDbPath, dbConfig,
->>>>>>> ef40d007
                 logManager);
             DepositDetailsDecoder depositDetailsRlpDecoder = new DepositDetailsDecoder();
             DepositApprovalDecoder depositApprovalRlpDecoder = new DepositApprovalDecoder();
@@ -234,73 +226,61 @@
                     requiredBlockConfirmations);
             }
 
-<<<<<<< HEAD
-            DepositReportService depositReportService = new DepositReportService(depositRepository, receiptRepository,
-                sessionRepository,
-=======
             depositReportService = new DepositReportService(depositRepository, receiptRepository, sessionRepository,
->>>>>>> ef40d007
                 timestamper);
+
             ReceiptService receiptService = new ReceiptService(depositProvider, providerService,
                 receiptRequestValidator,
                 sessionService, timestamper, receiptRepository, sessionRepository, abiEncoder, wallet, ecdsa,
                 nodePublicKey, logManager);
+
             RefundService refundService = new RefundService(blockchainBridge, abiEncoder, depositRepository,
                 contractAddress, logManager);
+
             RefundClaimant refundClaimant = new RefundClaimant(refundService, blockchainBridge, depositRepository,
                 transactionVerifier, gasPriceService, timestamper, logManager);
+
             _api.AccountService = new AccountService(configManager, dataStreamService, providerService,
                 sessionService, consumerNotifier, wallet, configId, consumerAddress, logManager);
+
             ProxyService proxyService = new ProxyService(jsonRpcClientProxy, configManager, configId, logManager);
+
             _api.ConsumerService = new ConsumerService(_api.AccountService, dataAssetService, dataRequestService,
                 dataConsumerService, dataStreamService, depositManager, depositApprovalService, providerService,
                 receiptService, refundService, sessionService, proxyService);
-<<<<<<< HEAD
-            EthPriceService ethPriceService = new EthPriceService(httpClient, timestamper, logManager);
+
             ConsumerTransactionsService consumerTransactionsService = new ConsumerTransactionsService(
                 transactionService, depositRepository,
                 timestamper, logManager);
+
             ConsumerGasLimitsService gasLimitService = new ConsumerGasLimitsService(depositService, refundService);
+
             BackgroundDepositService backgroundDepositService =
                 new BackgroundDepositService(logger, depositConfirmationService);
-            BackgroundRefundService backgroundRefundService = new BackgroundRefundService(accountService,
+
+            BackgroundRefundService backgroundRefundService = new BackgroundRefundService(_api.AccountService,
                 consumerNotifier,
                 logManager, refundClaimant);
 
-            services.RequiredServices.RpcModuleProvider.Register(
-                new SingletonModulePool<INdmRpcConsumerModule>(new NdmRpcConsumerModule(consumerService,
-                    depositReportService, jsonRpcNdmConsumerChannel, ethRequestService, ethPriceService,
-                    gasPriceService, consumerTransactionsService, gasLimitService, wallet, timestamper), true));
-=======
             ethPriceService = new EthPriceService(httpClient, timestamper, logManager);
+
             consumerTransactionsService = new ConsumerTransactionsService(transactionService, depositRepository,
                 timestamper, logManager);
             gasLimitsService = new ConsumerGasLimitsService(depositService, refundService);
->>>>>>> ef40d007
 
             if (!backgroundServicesDisabled)
             {
                 bool useDepositTimer = ndmConfig.ProxyEnabled;
                 ConsumerServicesBackgroundProcessor consumerServicesBackgroundProcessor =
-<<<<<<< HEAD
-                    new ConsumerServicesBackgroundProcessor(ethPriceService, backgroundDepositService,
-                        backgroundRefundService, gasPriceService, depositRepository, consumerNotifier,
-                        logManager, newBlockListener, useDepositTimer, ethJsonRpcClientProxy);
-                consumerServicesBackgroundProcessor.Init();
-            }
-
-            return new NdmConsumerServices(accountService, consumerService);
-=======
                     new ConsumerServicesBackgroundProcessor(
-                        _api.AccountService,
-                        refundClaimant,
-                        depositConfirmationService,
                         ethPriceService,
+                        backgroundDepositService,
+                        backgroundRefundService,
                         _api.GasPriceService,
-                        _api.MainBlockProcessor,
                         depositRepository,
                         consumerNotifier,
                         logManager,
+                        newBlockListener,
                         useDepositTimer,
                         ethJsonRpcClientProxy);
                 consumerServicesBackgroundProcessor.Init();
@@ -310,7 +290,6 @@
         public void InitRpcModules()
         {
             _api.RpcModuleProvider.Register(new SingletonModulePool<INdmRpcConsumerModule>(new NdmRpcConsumerModule(_api.ConsumerService, depositReportService, jsonRpcNdmConsumerChannel, ethRequestService, ethPriceService, gasPriceService, consumerTransactionsService, gasLimitsService, _api.Wallet, timestamper), true));
->>>>>>> ef40d007
         }
 
         private static void AddDecoders()
@@ -321,20 +300,5 @@
 
         private static bool HasEnabledVariable(string name)
             => Environment.GetEnvironmentVariable($"NDM_{name.ToUpperInvariant()}")?.ToLowerInvariant() is "true";
-<<<<<<< HEAD
-
-        private class NdmConsumerServices : INdmConsumerServices
-        {
-            public IAccountService AccountService { get; }
-            public IConsumerService ConsumerService { get; }
-
-            public NdmConsumerServices(IAccountService accountService, IConsumerService consumerService)
-            {
-                AccountService = accountService;
-                ConsumerService = consumerService;
-            }
-        }
-=======
->>>>>>> ef40d007
     }
 }