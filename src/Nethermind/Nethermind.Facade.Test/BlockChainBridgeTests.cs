//  Copyright (c) 2018 Demerzel Solutions Limited
//  This file is part of the Nethermind library.
// 
//  The Nethermind library is free software: you can redistribute it and/or modify
//  it under the terms of the GNU Lesser General Public License as published by
//  the Free Software Foundation, either version 3 of the License, or
//  (at your option) any later version.
// 
//  The Nethermind library is distributed in the hope that it will be useful,
//  but WITHOUT ANY WARRANTY; without even the implied warranty of
//  MERCHANTABILITY or FITNESS FOR A PARTICULAR PURPOSE. See the
//  GNU Lesser General Public License for more details.
// 
//  You should have received a copy of the GNU Lesser General Public License
//  along with the Nethermind. If not, see <http://www.gnu.org/licenses/>.

using System;
using System.Collections.Generic;
using System.Linq;
using FluentAssertions;
using Nethermind.Blockchain;
using Nethermind.Blockchain.Filters;
using Nethermind.Blockchain.Receipts;
using Nethermind.Core;
using Nethermind.Core.Crypto;
using Nethermind.Core.Specs;
using Nethermind.Core.Test.Builders;
using Nethermind.Crypto;
using Nethermind.Db;
using Nethermind.Int256;
using Nethermind.Evm;
using Nethermind.Evm.Tracing;
using Nethermind.Logging;
using Nethermind.State;
using Nethermind.Db.Blooms;
using Nethermind.Specs;
using Nethermind.Specs.Forks;
using Nethermind.TxPool;
using Nethermind.Wallet;
using NSubstitute;
using NUnit.Framework;
using System.Threading;
using Nethermind.Blockchain.Processing;

namespace Nethermind.Facade.Test
{
    public class BlockchainBridgeTests
    {
        private BlockchainBridge _blockchainBridge;
        private IBlockTree _blockTree;
        private ITxPool _txPool;
        private IReceiptStorage _receiptStorage;
        private IFilterStore _filterStore;
        private IFilterManager _filterManager;
        private ITransactionProcessor _transactionProcessor;
        private IEthereumEcdsa _ethereumEcdsa;
        private IBloomStorage _bloomStorage;
        private ManualTimestamper _timestamper;
        private ISpecProvider _specProvider;
        private IDbProvider _dbProvider;

        [SetUp]
        public void SetUp()
        {
            _dbProvider = new MemDbProvider();
            _timestamper = new ManualTimestamper();
            _blockTree = Substitute.For<IBlockTree>();
            _txPool = Substitute.For<ITxPool>();
            _receiptStorage = Substitute.For<IReceiptStorage>();
            _filterStore = Substitute.For<IFilterStore>();
            _filterManager = Substitute.For<IFilterManager>();
            _transactionProcessor = Substitute.For<ITransactionProcessor>();
            _ethereumEcdsa = Substitute.For<IEthereumEcdsa>();
            _bloomStorage = Substitute.For<IBloomStorage>();
            _specProvider = MainnetSpecProvider.Instance;
            
            ReadOnlyTxProcessingEnv processingEnv = new ReadOnlyTxProcessingEnv(
                new ReadOnlyDbProvider(_dbProvider, false),
                new ReadOnlyBlockTree(_blockTree),
                _specProvider,
                LimboLogs.Instance);

            processingEnv.TransactionProcessor = _transactionProcessor;
            
            _blockchainBridge = new BlockchainBridge(
                processingEnv,
                _txPool,
                _receiptStorage,
                _filterStore,
                _filterManager,
                _ethereumEcdsa,
                _bloomStorage,
                _timestamper,
                LimboLogs.Instance,
                false);
        }

        [Test]
        public void get_transaction_returns_null_when_transaction_not_found()
        {
            _blockchainBridge.GetTransaction(TestItem.KeccakA).Should().Be((null, null));
        }

        [Test]
        public void get_transaction_returns_null_when_block_not_found()
        {
            var receipt = Build.A.Receipt.WithBlockHash(TestItem.KeccakB).TestObject;
            _receiptStorage.FindBlockHash(TestItem.KeccakA).Returns(TestItem.KeccakB);
            _blockchainBridge.GetTransaction(TestItem.KeccakA).Should().Be((null, null));
        }

        [Test]
        public void get_transaction_returns_receipt_and_transaction_when_found()
        {
            int index = 5;
            var receipt = Build.A.Receipt
                .WithBlockHash(TestItem.KeccakB)
                .WithTransactionHash(TestItem.KeccakA)
                .WithIndex(index)
                .TestObject;
            IEnumerable<Transaction> transactions = Enumerable.Range(0, 10)
                .Select(i => Build.A.Transaction.WithNonce((UInt256) i).TestObject);
            var block = Build.A.Block
                .WithTransactions(transactions.ToArray())
                .TestObject;
            _blockTree.FindBlock(TestItem.KeccakB, Arg.Any<BlockTreeLookupOptions>()).Returns(block);
            _receiptStorage.FindBlockHash(TestItem.KeccakA).Returns(TestItem.KeccakB);
            _receiptStorage.Get(block).Returns(new[] {receipt});
            _blockchainBridge.GetTransaction(TestItem.KeccakA).Should()
                .BeEquivalentTo((receipt, Build.A.Transaction.WithNonce((UInt256) index).TestObject));
        }

        [Test]
        public void Estimate_gas_returns_the_estimate_from_the_tracer()
        {
            _timestamper.UtcNow = DateTime.MinValue;
            _timestamper.Add(TimeSpan.FromDays(123));
            BlockHeader header = Build.A.BlockHeader.WithNumber(10).TestObject;
            Transaction tx = new Transaction();
            tx.Init = new byte[0];
            tx.GasLimit = Transaction.BaseTxGasCost;

            var gas = _blockchainBridge.EstimateGas(header, tx, default);
            gas.GasSpent.Should().Be(Transaction.BaseTxGasCost);

            _transactionProcessor.Received().CallAndRestore(
                tx,
                Arg.Is<BlockHeader>(bh => bh.Number == 11 && bh.Timestamp == ((ITimestamper) _timestamper).EpochSeconds),
                Arg.Any<EstimateGasTracer>());
        }

        [Test]
        public void Call_uses_valid_block_number()
        {
<<<<<<< HEAD
            /* all testing will be touching just a single storage cell */
            var storageCell = new StorageCell(TestItem.AddressA, 1);
            
            /* to start with we need to create an account that we will be setting storage at */
            _stateProvider.CreateAccount(storageCell.Address, UInt256.One);
            _stateProvider.Commit(MuirGlacier.Instance);
            //_stateProvider.CommitTree();
            
            /* at this stage we have an account with empty storage at the address that we want to test */

            byte[] initialValue = new byte[] {1, 2, 3};
            _storageProvider.Set(storageCell, initialValue);
            _storageProvider.Commit();
            _storageProvider.CommitTrees(0);
            _stateProvider.Commit(MuirGlacier.Instance);
            _stateProvider.CommitTree(0);

            var retrieved =
                _blockchainBridge.GetStorage(storageCell.Address, storageCell.Index, _stateProvider.StateRoot);
            retrieved.Should().BeEquivalentTo(initialValue);
            
            /* at this stage we set the value in storage to 1,2,3 at the tested storage cell */
            
            /* Now we are testing scenario where the storage is being changed by the block processor.
               To do that we create some different storage / state access stack that represents the processor.
               It is a different stack of objects than the one that is used by the blockchain bridge. */
            
            byte[] newValue = new byte[] {1, 2, 3, 4, 5};
            
            StateProvider processorStateProvider =
                new StateProvider(_dbProvider.StateDb, _dbProvider.CodeDb, LimboLogs.Instance);
            processorStateProvider.StateRoot = _stateProvider.StateRoot;
            
            StorageProvider processorStorageProvider =
                new StorageProvider(_dbProvider.StateDb, processorStateProvider, LimboLogs.Instance);
            
            processorStorageProvider.Set(storageCell, newValue);
            processorStorageProvider.Commit();
            processorStorageProvider.CommitTrees(0);
            processorStateProvider.Commit(MuirGlacier.Instance);
            processorStateProvider.CommitTree(0);
            
            /* At this stage the DB should have the storage value updated to 5.
               We will try to retrieve the value by taking the state root from the processor.*/
            
            retrieved =
                _blockchainBridge.GetStorage(storageCell.Address, storageCell.Index, processorStateProvider.StateRoot);
            retrieved.Should().BeEquivalentTo(newValue);
            
            /* If it failed then it means that the blockchain bridge cached the previous call value */
=======
            _timestamper.UtcNow = DateTime.MinValue;
            _timestamper.Add(TimeSpan.FromDays(123));
            BlockHeader header = Build.A.BlockHeader.WithNumber(10).TestObject;
            Transaction tx = new Transaction();
            tx.GasLimit = Transaction.BaseTxGasCost;

            _blockchainBridge.Call(header, tx);
            _transactionProcessor.Received().CallAndRestore(
                tx,
                Arg.Is<BlockHeader>(bh => bh.Number == 10),
                Arg.Any<ITxTracer>());
>>>>>>> f7c01dbc
        }
    }
}<|MERGE_RESOLUTION|>--- conflicted
+++ resolved
@@ -152,58 +152,6 @@
         [Test]
         public void Call_uses_valid_block_number()
         {
-<<<<<<< HEAD
-            /* all testing will be touching just a single storage cell */
-            var storageCell = new StorageCell(TestItem.AddressA, 1);
-            
-            /* to start with we need to create an account that we will be setting storage at */
-            _stateProvider.CreateAccount(storageCell.Address, UInt256.One);
-            _stateProvider.Commit(MuirGlacier.Instance);
-            //_stateProvider.CommitTree();
-            
-            /* at this stage we have an account with empty storage at the address that we want to test */
-
-            byte[] initialValue = new byte[] {1, 2, 3};
-            _storageProvider.Set(storageCell, initialValue);
-            _storageProvider.Commit();
-            _storageProvider.CommitTrees(0);
-            _stateProvider.Commit(MuirGlacier.Instance);
-            _stateProvider.CommitTree(0);
-
-            var retrieved =
-                _blockchainBridge.GetStorage(storageCell.Address, storageCell.Index, _stateProvider.StateRoot);
-            retrieved.Should().BeEquivalentTo(initialValue);
-            
-            /* at this stage we set the value in storage to 1,2,3 at the tested storage cell */
-            
-            /* Now we are testing scenario where the storage is being changed by the block processor.
-               To do that we create some different storage / state access stack that represents the processor.
-               It is a different stack of objects than the one that is used by the blockchain bridge. */
-            
-            byte[] newValue = new byte[] {1, 2, 3, 4, 5};
-            
-            StateProvider processorStateProvider =
-                new StateProvider(_dbProvider.StateDb, _dbProvider.CodeDb, LimboLogs.Instance);
-            processorStateProvider.StateRoot = _stateProvider.StateRoot;
-            
-            StorageProvider processorStorageProvider =
-                new StorageProvider(_dbProvider.StateDb, processorStateProvider, LimboLogs.Instance);
-            
-            processorStorageProvider.Set(storageCell, newValue);
-            processorStorageProvider.Commit();
-            processorStorageProvider.CommitTrees(0);
-            processorStateProvider.Commit(MuirGlacier.Instance);
-            processorStateProvider.CommitTree(0);
-            
-            /* At this stage the DB should have the storage value updated to 5.
-               We will try to retrieve the value by taking the state root from the processor.*/
-            
-            retrieved =
-                _blockchainBridge.GetStorage(storageCell.Address, storageCell.Index, processorStateProvider.StateRoot);
-            retrieved.Should().BeEquivalentTo(newValue);
-            
-            /* If it failed then it means that the blockchain bridge cached the previous call value */
-=======
             _timestamper.UtcNow = DateTime.MinValue;
             _timestamper.Add(TimeSpan.FromDays(123));
             BlockHeader header = Build.A.BlockHeader.WithNumber(10).TestObject;
@@ -215,7 +163,6 @@
                 tx,
                 Arg.Is<BlockHeader>(bh => bh.Number == 10),
                 Arg.Any<ITxTracer>());
->>>>>>> f7c01dbc
         }
     }
 }