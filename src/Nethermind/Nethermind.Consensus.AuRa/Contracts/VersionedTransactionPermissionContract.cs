//  Copyright (c) 2021 Demerzel Solutions Limited
//  This file is part of the Nethermind library.
// 
//  The Nethermind library is free software: you can redistribute it and/or modify
//  it under the terms of the GNU Lesser General Public License as published by
//  the Free Software Foundation, either version 3 of the License, or
//  (at your option) any later version.
// 
//  The Nethermind library is distributed in the hope that it will be useful,
//  but WITHOUT ANY WARRANTY; without even the implied warranty of
//  MERCHANTABILITY or FITNESS FOR A PARTICULAR PURPOSE. See the
//  GNU Lesser General Public License for more details.
// 
//  You should have received a copy of the GNU Lesser General Public License
//  along with the Nethermind. If not, see <http://www.gnu.org/licenses/>.
// 

using System.Collections.Generic;
using System.Linq;
using Nethermind.Abi;
using Nethermind.Core;
using Nethermind.Core.Caching;
using Nethermind.Core.Crypto;
using Nethermind.Int256;
using Nethermind.Evm;
using Nethermind.Logging;

namespace Nethermind.Consensus.AuRa.Contracts
{
    public class VersionedTransactionPermissionContract : VersionedContract<ITransactionPermissionContract>
    {
        public VersionedTransactionPermissionContract(IAbiEncoder abiEncoder,
            Address contractAddress,
            long activation,
<<<<<<< HEAD
            IReadOnlyTransactionProcessorSource readOnlyTransactionProcessorSource, 
=======
            IReadOnlyTxProcessorSource readOnlyTxProcessorSource, 
>>>>>>> 41823d3a
            ICache<Keccak, UInt256> cache,
            ILogManager logManager)
            : base(
                CreateAllVersions(abiEncoder,
                    contractAddress,
                    readOnlyTxProcessorSource),
                cache,
                activation,
                logManager)
        {
        }
        
        private static TransactionPermissionContractV1 CreateV1(IAbiEncoder abiEncoder,
            Address contractAddress,
            IReadOnlyTxProcessorSource readOnlyTxProcessorSource)
        {
            return new TransactionPermissionContractV1(
                abiEncoder,
                contractAddress,
                readOnlyTxProcessorSource);
        }

        private static TransactionPermissionContractV2 CreateV2(IAbiEncoder abiEncoder,
            Address contractAddress,
            IReadOnlyTxProcessorSource readOnlyTxProcessorSource)
        {
            return new TransactionPermissionContractV2(
                abiEncoder,
                contractAddress,
                readOnlyTxProcessorSource);
        }

        private static TransactionPermissionContractV3 CreateV3(IAbiEncoder abiEncoder,
            Address contractAddress,
            IReadOnlyTxProcessorSource readOnlyTxProcessorSource)
        {
            return new TransactionPermissionContractV3(
                abiEncoder,
                contractAddress,
                readOnlyTxProcessorSource);
        }

        private static Dictionary<UInt256, ITransactionPermissionContract> CreateAllVersions(IAbiEncoder abiEncoder,
            Address contractAddress,
            IReadOnlyTxProcessorSource readOnlyTxProcessorSource)
        {
            return new Dictionary<UInt256, ITransactionPermissionContract>
            {
                {
                    UInt256.One, CreateV1(abiEncoder,
                        contractAddress,
                        readOnlyTxProcessorSource)
                },
                {
                    2, CreateV2(abiEncoder,
                        contractAddress,
                        readOnlyTxProcessorSource)
                },
                {
                    3, CreateV3(abiEncoder,
                        contractAddress,
                        readOnlyTxProcessorSource)
                },
            };
        }
    }
}<|MERGE_RESOLUTION|>--- conflicted
+++ resolved
@@ -32,11 +32,7 @@
         public VersionedTransactionPermissionContract(IAbiEncoder abiEncoder,
             Address contractAddress,
             long activation,
-<<<<<<< HEAD
-            IReadOnlyTransactionProcessorSource readOnlyTransactionProcessorSource, 
-=======
             IReadOnlyTxProcessorSource readOnlyTxProcessorSource, 
->>>>>>> 41823d3a
             ICache<Keccak, UInt256> cache,
             ILogManager logManager)
             : base(
