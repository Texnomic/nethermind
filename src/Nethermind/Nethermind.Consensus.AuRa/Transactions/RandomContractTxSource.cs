﻿//  Copyright (c) 2018 Demerzel Solutions Limited
//  This file is part of the Nethermind library.
// 
//  The Nethermind library is free software: you can redistribute it and/or modify
//  it under the terms of the GNU Lesser General Public License as published by
//  the Free Software Foundation, either version 3 of the License, or
//  (at your option) any later version.
// 
//  The Nethermind library is distributed in the hope that it will be useful,
//  but WITHOUT ANY WARRANTY; without even the implied warranty of
//  MERCHANTABILITY or FITNESS FOR A PARTICULAR PURPOSE. See the
//  GNU Lesser General Public License for more details.
// 
//  You should have received a copy of the GNU Lesser General Public License
//  along with the Nethermind. If not, see <http://www.gnu.org/licenses/>.

using System;
using System.Collections.Generic;
using System.Diagnostics;
using System.Linq;
using Nethermind.Abi;
using Nethermind.Consensus.AuRa.Contracts;
using Nethermind.Consensus.Transactions;
using Nethermind.Core;
using Nethermind.Core.Crypto;
using Nethermind.Core.Extensions;
using Nethermind.Crypto;
using Nethermind.Int256;
using Nethermind.Evm;
using Nethermind.HashLib;
using Nethermind.Logging;
using Nethermind.State;

namespace Nethermind.Consensus.AuRa.Transactions
{
    /// <summary>
    /// A production implementation of a randomness contract can be found here:
    /// https://github.com/poanetwork/posdao-contracts/blob/master/contracts/RandomAuRa.sol
    /// </summary>
    public class RandomContractTxSource : ITxSource
    {
        private readonly IEciesCipher _eciesCipher;
        private readonly ProtectedPrivateKey _cryptoKey;
        private readonly IList<IRandomContract> _contracts;
        private readonly ICryptoRandom _random;
        private readonly ILogger _logger;

        public RandomContractTxSource(
            IList<IRandomContract> contracts,
            IEciesCipher eciesCipher,
            ProtectedPrivateKey cryptoKey, 
            ICryptoRandom cryptoRandom,
            ILogManager logManager)
        {
            _contracts = contracts ?? throw new ArgumentNullException(nameof(contracts));
            _eciesCipher = eciesCipher ?? throw new ArgumentNullException(nameof(eciesCipher));
            _cryptoKey = cryptoKey ?? throw new ArgumentNullException(nameof(cryptoKey));
            _random = cryptoRandom ?? throw new ArgumentNullException(nameof(cryptoRandom));
            _logger = logManager?.GetClassLogger<RandomContractTxSource>() ?? throw new ArgumentNullException(nameof(logManager));
        }
        
        public IEnumerable<Transaction> GetTransactions(BlockHeader parent, long gasLimit)
        {
            if (_contracts.TryGetForBlock(parent.Number + 1, out var contract))
            {
                var tx = GetTransaction(contract, parent);
                if (tx != null && tx.GasLimit <= gasLimit)
                {
                    yield return tx;
                }
            }
        }

        private Transaction GetTransaction(in IRandomContract contract, in BlockHeader parent)
        {
            try
            {
                var (phase, round) = contract.GetPhase(parent);
                switch (phase)
                {
                    case IRandomContract.Phase.BeforeCommit:
                    {
                        byte[] bytes = new byte[32];
                        _random.GenerateRandomBytes(bytes);
                        var hash = Keccak.Compute(bytes);
                        var cipher = _eciesCipher.Encrypt(_cryptoKey.PublicKey, bytes);
                        Metrics.CommitHashTransaction++;
                        return contract.CommitHash(hash, cipher);
                    }
                    case IRandomContract.Phase.Reveal:
                    {
                        var (hash, cipher) = contract.GetCommitAndCipher(parent, round);
                        using PrivateKey privateKey = _cryptoKey.Unprotect();
                        byte[] bytes = _eciesCipher.Decrypt(privateKey, cipher).Item2;
                        if (bytes?.Length != 32)
                        {
                            // This can only happen if there is a bug in the smart contract, or if the entire network goes awry.
                            throw new AuRaException("Decrypted random number has the wrong length.");
                        }

                        var computedHash = ValueKeccak.Compute(bytes);
                        if (!Bytes.AreEqual(hash.Bytes, computedHash.BytesAsSpan))
                        {
                            throw new AuRaException("Decrypted random number doesn't agree with the hash.");
                        }

                        UInt256 number = new UInt256(bytes, true);

                        Metrics.RevealNumber++;
                        return contract.RevealNumber(number);
                    }
                }
            }
            catch (AuRaException e)
            {
<<<<<<< HEAD
                if (_logger.IsError) _logger.Error("RANDAO Failed", e);
            }
            catch (AbiException e)
            {
                if (_logger.IsError) _logger.Error("RANDAO Failed", e);
=======
                if (_logger.IsError) _logger.Error($"RANDAO Failed on block {parent.ToString(BlockHeader.Format.FullHashAndNumber)} {new StackTrace()}", e);
            }
            catch (AbiException e)
            {
                if (_logger.IsError) _logger.Error($"RANDAO Failed on block {parent.ToString(BlockHeader.Format.FullHashAndNumber)} {new StackTrace()}", e);
>>>>>>> bf9c3546
            }

            return null;
        }

        public override string ToString() => $"{nameof(RandomContractTxSource)}";
    }
}<|MERGE_RESOLUTION|>--- conflicted
+++ resolved
@@ -113,19 +113,11 @@
             }
             catch (AuRaException e)
             {
-<<<<<<< HEAD
-                if (_logger.IsError) _logger.Error("RANDAO Failed", e);
-            }
-            catch (AbiException e)
-            {
-                if (_logger.IsError) _logger.Error("RANDAO Failed", e);
-=======
                 if (_logger.IsError) _logger.Error($"RANDAO Failed on block {parent.ToString(BlockHeader.Format.FullHashAndNumber)} {new StackTrace()}", e);
             }
             catch (AbiException e)
             {
                 if (_logger.IsError) _logger.Error($"RANDAO Failed on block {parent.ToString(BlockHeader.Format.FullHashAndNumber)} {new StackTrace()}", e);
->>>>>>> bf9c3546
             }
 
             return null;
