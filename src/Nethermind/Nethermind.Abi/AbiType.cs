--- conflicted
+++ resolved
@@ -20,32 +20,6 @@
 {
     public abstract partial class AbiType
     {
-<<<<<<< HEAD
-        public static AbiDynamicBytes DynamicBytes { get; } = AbiDynamicBytes.Instance;
-
-        public static AbiAddress Address { get; } = AbiAddress.Instance;
-
-        public static AbiFunction Function { get; } = AbiFunction.Instance;
-
-        public static AbiBool Bool { get; } = AbiBool.Instance;
-
-        public static AbiInt Int24 { get; } = new(24);
-        public static AbiInt Int256 { get; } = new(256);
-
-        public static AbiUInt UInt256 { get; } = new(256);
-        
-        public static AbiUInt UInt32 { get; } = new(32);
-        
-        public static AbiUInt UInt16 { get; } = new(16);
-        public static AbiUInt UInt8 { get; } = new(8);
-
-        public static AbiUInt UInt96 { get; } = new(96);
-        public static AbiUInt UInt160 { get; } = new(160);
-        
-        public static AbiUInt UInt128 { get; } = new(128);
-
-        public static AbiString String { get; } = AbiString.Instance;
-=======
         public static AbiDynamicBytes DynamicBytes => AbiDynamicBytes.Instance;
         public static AbiAddress Address => AbiAddress.Instance;
         public static AbiFunction Function => AbiFunction.Instance;
@@ -63,7 +37,6 @@
         public static AbiUInt UInt96 => AbiUInt.UInt96;
         public static AbiUInt UInt256 => AbiUInt.UInt256;
         public static AbiString String => AbiString.Instance;
->>>>>>> 13e7c08a
 
         public static AbiFixed Fixed { get; } = new(128, 18);
 
