﻿//  Copyright (c) 2021 Demerzel Solutions Limited
//  This file is part of the Nethermind library.
// 
//  The Nethermind library is free software: you can redistribute it and/or modify
//  it under the terms of the GNU Lesser General Public License as published by
//  the Free Software Foundation, either version 3 of the License, or
//  (at your option) any later version.
// 
//  The Nethermind library is distributed in the hope that it will be useful,
//  but WITHOUT ANY WARRANTY; without even the implied warranty of
//  MERCHANTABILITY or FITNESS FOR A PARTICULAR PURPOSE. See the
//  GNU Lesser General Public License for more details.
// 
//  You should have received a copy of the GNU Lesser General Public License
//  along with the Nethermind. If not, see <http://www.gnu.org/licenses/>.

using System;
using System.Collections.Generic;
using System.Linq;
using System.Runtime.CompilerServices;
using Nethermind.Consensus;
using Nethermind.Consensus.Transactions;
using Nethermind.Core;
using Nethermind.Core.Collections;
using Nethermind.Core.Crypto;
using Nethermind.Core.Specs;
using Nethermind.Int256;
using Nethermind.Logging;
using Nethermind.Serialization.Rlp;
using Nethermind.State;
using Nethermind.Trie;
using Nethermind.TxPool;

[assembly:InternalsVisibleTo("Nethermind.AuRa.Test")]

namespace Nethermind.Blockchain.Producers
{
    public class TxPoolTxSource : ITxSource
    {
        private readonly ITxPool _transactionPool;
        private readonly IStateReader _stateReader;
        private readonly IComparer<Transaction> _comparer;
        private readonly IBlockPreparationContextService _blockPreparationContextService;
        private readonly ITxFilterPipeline _txFilterPipeline;
        private readonly ISpecProvider _specProvider;
        protected readonly ILogger _logger;

        public TxPoolTxSource(ITxPool? transactionPool, IStateReader? stateReader, ISpecProvider? specProvider, IComparer<Transaction>? comparer, IBlockPreparationContextService? blockPreparationContextService, ILogManager? logManager, ITxFilterPipeline? txFilterPipeline)
        {
            _transactionPool = transactionPool ?? throw new ArgumentNullException(nameof(transactionPool));
            _stateReader = stateReader ?? throw new ArgumentNullException(nameof(stateReader));
            _comparer = comparer ?? throw new ArgumentNullException(nameof(comparer));
            _blockPreparationContextService = blockPreparationContextService ?? throw new ArgumentNullException(nameof(blockPreparationContextService));
            _txFilterPipeline = txFilterPipeline ?? throw new ArgumentNullException(nameof(txFilterPipeline));
            _specProvider = specProvider ?? throw new ArgumentNullException(nameof(specProvider));
            _logger = logManager?.GetClassLogger<TxPoolTxSource>() ?? throw new ArgumentNullException(nameof(logManager));
        }
        
        public IEnumerable<Transaction> GetTransactions(BlockHeader parent, long gasLimit)
        {
            T GetFromState<T>(Func<Keccak, Address, T> stateGetter, Address address, T defaultValue)
            {
                T value = defaultValue;
                try
                {
                    value = stateGetter(parent.StateRoot, address);
                }
                catch (TrieException e)
                {
                    if (_logger.IsDebug) _logger.Debug($"Couldn't get state for address {address}.{Environment.NewLine}{e}");
                }
                catch (RlpException e)
                {
                    if (_logger.IsError) _logger.Error($"Couldn't deserialize state for address {address}.", e);
                }

                return value;
            }

            UInt256 GetCurrentNonce(IDictionary<Address, UInt256> noncesDictionary, Address address)
            {
                if (!noncesDictionary.TryGetValue(address, out UInt256 nonce))
                {
                    noncesDictionary[address] = nonce = GetFromState(_stateReader.GetNonce, address, UInt256.Zero);
                }
                
                return nonce;
            }

            UInt256 GetRemainingBalance(IDictionary<Address, UInt256> balances, Address address)
            {
                if (!balances.TryGetValue(address, out UInt256 balance))
                {
                    balances[address] = balance = GetFromState(_stateReader.GetBalance, address, UInt256.Zero);
                }

                return balance;
            }

            bool HasEnoughFounds(IDictionary<Address, UInt256> balances, Transaction transaction, bool isEip1559Enabled, UInt256 baseFee)
            {
                UInt256 balance = GetRemainingBalance(balances, transaction.SenderAddress!);
                UInt256 transactionPotentialCost = transaction.GetTransactionPotentialCost(isEip1559Enabled, baseFee);

                if (balance < transactionPotentialCost)
                {
                    if (_logger.IsDebug) _logger.Debug($"Rejecting transaction - transaction cost ({transactionPotentialCost}) is higher than sender balance ({balance}).");
                    return false;
                }

                balances[transaction.SenderAddress] = balance - transactionPotentialCost;
                return true;
            }

            IDictionary<Address, Transaction[]> pendingTransactions = _transactionPool.GetPendingTransactionsBySender();
            IComparer<Transaction> comparer = GetComparer(parent)
                .ThenBy(DistinctCompareTx.Instance); // in order to sort properly and not loose transactions we need to differentiate on their identity which provided comparer might not be doing
            
            IEnumerable<Transaction> transactions = GetOrderedTransactions(pendingTransactions, comparer);
            IDictionary<Address, UInt256> remainingBalance = new Dictionary<Address, UInt256>();
            Dictionary<Address, UInt256> nonces = new();
            List<Transaction> selected = new();
            long gasRemaining = gasLimit;

            if (_logger.IsDebug) _logger.Debug($"Collecting pending transactions at block gas limit {gasRemaining}.");

            foreach (Transaction tx in transactions)
            {
                if (gasRemaining < Transaction.BaseTxGasCost)
                {
                    break;
                }

                if (tx.GasLimit > gasRemaining)
                {
                    if (_logger.IsDebug) _logger.Debug($"Rejecting (tx gas limit {tx.GasLimit} above remaining block gas {gasRemaining}) {tx.ToShortString()}");
                    continue;
                }
                
                if (tx.SenderAddress == null)
                {
                    _transactionPool.RemoveTransaction(tx.Hash!, 0);
                    if (_logger.IsDebug) _logger.Debug($"Rejecting (null sender) {tx.ToShortString()}");
                    continue;
                }

                bool success = _txFilterPipeline.Execute(tx, parent);
                if (!success)
                {
<<<<<<< HEAD
=======
                    _transactionPool.RemoveTransaction(tx.Hash!, 0);
                    if (_logger.IsDebug) _logger.Debug($"Rejecting ({reason}) {tx.ToShortString()}");
>>>>>>> 068e5c39
                    continue;
                }

                UInt256 expectedNonce = GetCurrentNonce(nonces, tx.SenderAddress);
                if (expectedNonce != tx.Nonce)
                {
                    if (tx.Nonce < expectedNonce)
                    {
                        _transactionPool.RemoveTransaction(tx.Hash!, 0, true);    
                    }
                    
                    if (tx.Nonce > expectedNonce + _transactionPool.FutureNonceRetention)
                    {
                        _transactionPool.RemoveTransaction(tx.Hash!, 0);
                    }
                    
                    if (_logger.IsDebug) _logger.Debug($"Rejecting (invalid nonce - expected {expectedNonce}) {tx.ToShortString()}");
                    continue;
                }
                
                bool isEip1559Enabled = _specProvider.GetSpec(parent.Number + 1).IsEip1559Enabled;
                if (!HasEnoughFounds(remainingBalance, tx, isEip1559Enabled, _blockPreparationContextService.BaseFee))
                {
                    _transactionPool.RemoveTransaction(tx.Hash!, 0);
                    if (_logger.IsDebug) _logger.Debug($"Rejecting (sender balance too low) {tx.ToShortString()}");
                    continue;
                }
                

                selected.Add(tx);
                if (_logger.IsTrace) _logger.Trace($"Selected {tx.ToShortString()} to be included in block.");
                nonces[tx.SenderAddress!] = tx.Nonce + 1;
                gasRemaining -= tx.GasLimit;
            }

            if (_logger.IsDebug) _logger.Debug($"Collected {selected.Count} out of {pendingTransactions.Sum(g => g.Value.Length)} pending transactions.");

            return selected;
        }
        
        protected virtual IEnumerable<Transaction> GetOrderedTransactions(IDictionary<Address,Transaction[]> pendingTransactions, IComparer<Transaction> comparer) => 
            Order(pendingTransactions, comparer);

        protected virtual IComparer<Transaction> GetComparer(BlockHeader parent) 
            => _comparer;

        internal static IEnumerable<Transaction> Order(IDictionary<Address,Transaction[]> pendingTransactions, IComparer<Transaction> comparerWithIdentity)
        {
            IEnumerator<Transaction>[] bySenderEnumerators = pendingTransactions
                .Select<KeyValuePair<Address, Transaction[]>, IEnumerable<Transaction>>(g => g.Value)
                .Select(g => g.GetEnumerator())
                .ToArray();
            
            try
            {
                // we create a sorted list of head of each group of transactions. From:
                // A -> N0_P3, N1_P1, N1_P0, N3_P5...
                // B -> N4_P4, N5_P3, N6_P3...
                // We construct [N4_P4 (B), N0_P3 (A)] in sorted order by priority
                DictionarySortedSet<Transaction, IEnumerator<Transaction>> transactions = new(comparerWithIdentity);
            
                for (int i = 0; i < bySenderEnumerators.Length; i++)
                {
                    IEnumerator<Transaction> enumerator = bySenderEnumerators[i];
                    if (enumerator.MoveNext())
                    {
                        transactions.Add(enumerator.Current!, enumerator);
                    }
                }

                // while there are still unreturned transactions
                while (transactions.Count > 0)
                {
                    // we take first transaction from sorting order, on first call: N4_P4 from B
                    (Transaction tx, IEnumerator<Transaction> enumerator) = transactions.Min;

                    // we replace it by next transaction from same sender, on first call N5_P3 from B
                    transactions.Remove(tx);
                    if (enumerator.MoveNext())
                    {
                        transactions.Add(enumerator.Current!, enumerator);
                    }

                    // we return transactions in lazy manner, no need to sort more than will be taken into block
                    yield return tx;
                }
            }
            finally
            {
                // disposing enumerators
                for (int i = 0; i < bySenderEnumerators.Length; i++)
                {
                    bySenderEnumerators[i].Dispose();
                }
            }
        }

        public override string ToString() => $"{nameof(TxPoolTxSource)}";
    }
}<|MERGE_RESOLUTION|>--- conflicted
+++ resolved
@@ -147,11 +147,7 @@
                 bool success = _txFilterPipeline.Execute(tx, parent);
                 if (!success)
                 {
-<<<<<<< HEAD
-=======
                     _transactionPool.RemoveTransaction(tx.Hash!, 0);
-                    if (_logger.IsDebug) _logger.Debug($"Rejecting ({reason}) {tx.ToShortString()}");
->>>>>>> 068e5c39
                     continue;
                 }
 
