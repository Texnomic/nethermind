--- conflicted
+++ resolved
@@ -209,13 +209,10 @@
             }
         
             Block block = blockSearch.Object;
-<<<<<<< HEAD
-        
-            IReadOnlyCollection<ParityLikeTxTrace> txTrace = TraceTxT(block, txHash, ParityTraceTypes.Trace | ParityTraceTypes.Rewards);
-=======
 
             ParityLikeTxTrace txTrace = TraceTx(block, txHash, ParityTraceTypes.Trace);
->>>>>>> 4259c7d7
+        
+            IReadOnlyCollection<ParityLikeTxTrace> txTrace = TraceTxT(block, txHash, ParityTraceTypes.Trace);
             return ResultWrapper<ParityTxTraceFromStore[]>.Success(ParityTxTraceFromStore.FromTxTrace(txTrace));
         }
         
