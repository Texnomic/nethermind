//  Copyright (c) 2021 Demerzel Solutions Limited
//  This file is part of the Nethermind library.
// 
//  The Nethermind library is free software: you can redistribute it and/or modify
//  it under the terms of the GNU Lesser General Public License as published by
//  the Free Software Foundation, either version 3 of the License, or
//  (at your option) any later version.
// 
//  The Nethermind library is distributed in the hope that it will be useful,
//  but WITHOUT ANY WARRANTY; without even the implied warranty of
//  MERCHANTABILITY or FITNESS FOR A PARTICULAR PURPOSE. See the
//  GNU Lesser General Public License for more details.
// 
//  You should have received a copy of the GNU Lesser General Public License
//  along with the Nethermind. If not, see <http://www.gnu.org/licenses/>.

using System;
using System.Collections.Generic;
using System.Linq;
using System.Threading;
using System.Threading.Tasks;
using Nethermind.Blockchain;
using Nethermind.Blockchain.Comparers;
using Nethermind.Blockchain.Processing;
using Nethermind.Blockchain.Receipts;
using Nethermind.Blockchain.Rewards;
using Nethermind.Blockchain.Tracing;
using Nethermind.Blockchain.Validators;
using Nethermind.Core;
using Nethermind.Core.Crypto;
using Nethermind.Core.Extensions;
using Nethermind.Core.Specs;
using Nethermind.Specs;
using Nethermind.Core.Test.Builders;
using Nethermind.Crypto;
using Nethermind.Db;
using Nethermind.Db.Blooms;
using Nethermind.Int256;
using Nethermind.Evm;
using Nethermind.JsonRpc.Modules.Eth;
using Nethermind.JsonRpc.Modules.Trace;
using Nethermind.Logging;
using Nethermind.State;
using Nethermind.State.Repositories;
using Nethermind.TxPool;
using Nethermind.TxPool.Storages;
using NUnit.Framework;
using BlockTree = Nethermind.Blockchain.BlockTree;
using Nethermind.Blockchain.Find;
using Nethermind.Blockchain.Spec;
using Nethermind.Specs.Forks;
using Nethermind.Trie.Pruning;

namespace Nethermind.JsonRpc.Test.Modules
{
    [Parallelizable(ParallelScope.Self)]
    [TestFixture]
    public class TraceModuleTests
    {
        private IJsonRpcConfig _jsonRpcConfig;

        [SetUp]
        public async Task SetUp()
        {
            await Initialize();
        }

        private async Task Initialize(bool auRa = false)
        {
            IDbProvider dbProvider = await TestMemDbProvider.InitAsync();
            ISpecProvider specProvider = MainnetSpecProvider.Instance;
            _jsonRpcConfig = new JsonRpcConfig();
            IEthereumEcdsa ethereumEcdsa = new EthereumEcdsa(specProvider.ChainId, LimboLogs.Instance);
            ITxStorage txStorage = new InMemoryTxStorage();

            _stateDb = new MemDb();
            ITrieStore trieStore = new TrieStore(_stateDb, LimboLogs.Instance);
            _stateProvider = new StateProvider(trieStore, new MemDb(), LimboLogs.Instance);

            _stateProvider.CreateAccount(TestItem.AddressA, 1000.Ether());
            _stateProvider.CreateAccount(TestItem.AddressB, 1000.Ether());
            _stateProvider.CreateAccount(TestItem.AddressC, 1000.Ether());
            byte[] code = Bytes.FromHexString("0xabcd");
            Keccak codeHash = Keccak.Compute(code);
            _stateProvider.UpdateCode(code);
            _stateProvider.UpdateCodeHash(TestItem.AddressA, codeHash, specProvider.GenesisSpec);

            IStorageProvider storageProvider = new StorageProvider(trieStore, _stateProvider, LimboLogs.Instance);
            storageProvider.Set(new StorageCell(TestItem.AddressA, UInt256.One), Bytes.FromHexString("0xabcdef"));
            storageProvider.Commit();

            _stateProvider.Commit(specProvider.GenesisSpec);
            _stateProvider.CommitTree(0);

            IChainLevelInfoRepository chainLevels = new ChainLevelInfoRepository(dbProvider);
            IBlockTree blockTree = new BlockTree(dbProvider, chainLevels, specProvider, NullBloomStorage.Instance, LimboLogs.Instance);
<<<<<<< HEAD
            ITxPool txPool = new TxPool.TxPool(txStorage, ethereumEcdsa, specProvider, new TxPoolConfig(), _stateProvider, new TransactionComparerProvider(specProvider, blockTree), LimboLogs.Instance);

=======
            ITxPool txPool = new TxPool.TxPool(txStorage, ethereumEcdsa, new ChainHeadSpecProvider(specProvider, blockTree), 
                new TxPoolConfig(), _stateProvider, new TxValidator(specProvider.ChainId), LimboLogs.Instance);
            
>>>>>>> 2f2c50fd
            IReceiptStorage receiptStorage = new InMemoryReceiptStorage();
            VirtualMachine virtualMachine = new VirtualMachine(_stateProvider, storageProvider, new BlockhashProvider(blockTree, LimboLogs.Instance), specProvider, LimboLogs.Instance);
            TransactionProcessor txProcessor = new TransactionProcessor(specProvider, _stateProvider, storageProvider, virtualMachine, LimboLogs.Instance);
            IBlockProcessor blockProcessor = new BlockProcessor(
                specProvider,
                Always.Valid,
                new RewardCalculator(specProvider),
                txProcessor,
                _stateProvider,
                storageProvider,
                txPool,
                receiptStorage,
                NullWitnessCollector.Instance, 
                LimboLogs.Instance);

            RecoverSignatures signatureRecovery = new RecoverSignatures(ethereumEcdsa, txPool, specProvider, LimboLogs.Instance);
            BlockchainProcessor blockchainProcessor = new BlockchainProcessor(blockTree, blockProcessor, signatureRecovery, LimboLogs.Instance, BlockchainProcessor.Options.Default);
            
            blockchainProcessor.Start();

            ManualResetEventSlim resetEvent = new ManualResetEventSlim(false);
            blockTree.NewHeadBlock += (s, e) =>
            {
                Console.WriteLine(e.Block.Header.Hash);
                if (e.Block.Number == 9)
                {
                    resetEvent.Set();
                }
            };

            var genesisBlockBuilder = Build.A.Block.Genesis.WithStateRoot(new Keccak("0x1ef7300d8961797263939a3d29bbba4ccf1702fabf02d8ad7a20b454edb6fd2f"));
            if (auRa)
            {
                genesisBlockBuilder.WithAura(0, new byte[65]);
            }

            Block genesis = genesisBlockBuilder.TestObject;
            blockTree.SuggestBlock(genesis);

            Block previousBlock = genesis;
            for (int i = 1; i < 10; i++)
            {
                List<Transaction> transactions = new List<Transaction>();
                for (int j = 0; j < i; j++)
                {
                    transactions.Add(Build.A.Transaction.WithNonce((UInt256)j).SignedAndResolved().TestObject);
                }
                
                BlockBuilder builder = Build.A.Block.WithNumber(i).WithParent(previousBlock).WithTransactions(MuirGlacier.Instance, transactions.ToArray()).WithStateRoot(new Keccak("0x1ef7300d8961797263939a3d29bbba4ccf1702fabf02d8ad7a20b454edb6fd2f"));
                if (auRa)
                {
                    builder.WithAura(i, i.ToByteArray());
                }

                Block block = builder.TestObject;
                blockTree.SuggestBlock(block);
                previousBlock = block;
            }

            ReceiptsRecovery receiptsRecovery = new ReceiptsRecovery(new EthereumEcdsa(specProvider.ChainId, LimboLogs.Instance), specProvider);
            IReceiptFinder receiptFinder = new FullInfoReceiptFinder(receiptStorage, receiptsRecovery, blockTree);

            resetEvent.Wait(2000);
            
            _traceModule = new TraceModule(receiptFinder, new Tracer(_stateProvider, blockchainProcessor), blockTree, _jsonRpcConfig);
        }

        private ITraceModule _traceModule;
        private IStateProvider _stateProvider;
        private MemDb _stateDb;

        [Test]
        public void Tx_positions_are_fine()
        {
            string serialized = RpcTest.TestSerializedRequest(EthModuleFactory.Converters.Union(TraceModuleFactory.Converters).ToList(), _traceModule, "trace_block","latest");
            Assert.AreEqual("{\"jsonrpc\":\"2.0\",\"result\":[{\"action\":{\"callType\":\"call\",\"from\":\"0x723847c97bc651c7e8c013dbbe65a70712f02ad3\",\"gas\":\"0x5208\",\"input\":\"0x\",\"to\":\"0x0000000000000000000000000000000000000000\",\"value\":\"0x1\"},\"blockHash\":\"0x7a4597196e0e3c1e6c843bcdad49a0946b2096b1817f49eca911627748950d8b\",\"blockNumber\":9,\"result\":{\"gasUsed\":\"0x0\",\"output\":null},\"subtraces\":0,\"transactionHash\":\"0x1fb701b713c746b25ac9b0b82345aef86c7541b001ee4c7be4922c71e66e073a\",\"transactionPosition\":0,\"type\":null},{\"action\":{\"callType\":\"call\",\"from\":\"0xd1f6f7a9c6abafb69ee7964a8e2c57f305a85d50\",\"gas\":\"0x5208\",\"input\":\"0x\",\"to\":\"0x0000000000000000000000000000000000000000\",\"value\":\"0x1\"},\"blockHash\":\"0x7a4597196e0e3c1e6c843bcdad49a0946b2096b1817f49eca911627748950d8b\",\"blockNumber\":9,\"result\":{\"gasUsed\":\"0x0\",\"output\":null},\"subtraces\":0,\"transactionHash\":\"0xd8b53c2348158e637009af277981ab3169ef8a8bff2a67fe52c2aaebe752ff58\",\"transactionPosition\":1,\"type\":null},{\"action\":{\"callType\":\"call\",\"from\":\"0x58e52229bbd8470b4323248eaa3e8d6dbedc1c4b\",\"gas\":\"0x5208\",\"input\":\"0x\",\"to\":\"0x0000000000000000000000000000000000000000\",\"value\":\"0x1\"},\"blockHash\":\"0x7a4597196e0e3c1e6c843bcdad49a0946b2096b1817f49eca911627748950d8b\",\"blockNumber\":9,\"result\":{\"gasUsed\":\"0x0\",\"output\":null},\"subtraces\":0,\"transactionHash\":\"0x4afaa014dcb4fd2fc7bd3af982277ab2f413d8ae7d907ad76afb59f3079fea43\",\"transactionPosition\":2,\"type\":null},{\"action\":{\"callType\":\"call\",\"from\":\"0x32e3aa7a76512638020fbd76682770444783150b\",\"gas\":\"0x5208\",\"input\":\"0x\",\"to\":\"0x0000000000000000000000000000000000000000\",\"value\":\"0x1\"},\"blockHash\":\"0x7a4597196e0e3c1e6c843bcdad49a0946b2096b1817f49eca911627748950d8b\",\"blockNumber\":9,\"result\":{\"gasUsed\":\"0x0\",\"output\":null},\"subtraces\":0,\"transactionHash\":\"0xeb27dfdd845ebbaa62d47b0950d6a38c43873539b71556e9381aeae4ba269f85\",\"transactionPosition\":3,\"type\":null},{\"action\":{\"callType\":\"call\",\"from\":\"0xbadf2a39f1373c41d0acd2b72e109de7154137f8\",\"gas\":\"0x5208\",\"input\":\"0x\",\"to\":\"0x0000000000000000000000000000000000000000\",\"value\":\"0x1\"},\"blockHash\":\"0x7a4597196e0e3c1e6c843bcdad49a0946b2096b1817f49eca911627748950d8b\",\"blockNumber\":9,\"result\":{\"gasUsed\":\"0x0\",\"output\":null},\"subtraces\":0,\"transactionHash\":\"0xe4e9d78d3cf7eebb776da25f4fad66eb04a025801291dfffdf06ddd547d09498\",\"transactionPosition\":4,\"type\":null},{\"action\":{\"callType\":\"call\",\"from\":\"0x90b071326047073a0ec2677fd189e67d6a0ce533\",\"gas\":\"0x5208\",\"input\":\"0x\",\"to\":\"0x0000000000000000000000000000000000000000\",\"value\":\"0x1\"},\"blockHash\":\"0x7a4597196e0e3c1e6c843bcdad49a0946b2096b1817f49eca911627748950d8b\",\"blockNumber\":9,\"result\":{\"gasUsed\":\"0x0\",\"output\":null},\"subtraces\":0,\"transactionHash\":\"0x7256da5a198bc98aff7e4213e9e2a645e78bcde658dab20a9ab5d4a606c135cf\",\"transactionPosition\":5,\"type\":null},{\"action\":{\"callType\":\"call\",\"from\":\"0xc7199565e1b3939b3668c304e0ee251c8aa29415\",\"gas\":\"0x5208\",\"input\":\"0x\",\"to\":\"0x0000000000000000000000000000000000000000\",\"value\":\"0x1\"},\"blockHash\":\"0x7a4597196e0e3c1e6c843bcdad49a0946b2096b1817f49eca911627748950d8b\",\"blockNumber\":9,\"result\":{\"gasUsed\":\"0x0\",\"output\":null},\"subtraces\":0,\"transactionHash\":\"0x89163ade4d1f29be8edc38a83403a7a889ebdf3cc9bd4bfe5254e7eabff57e4c\",\"transactionPosition\":6,\"type\":null},{\"action\":{\"callType\":\"call\",\"from\":\"0xd1acdb7a39fdb41e5b674b8e483663a69d5e9d92\",\"gas\":\"0x5208\",\"input\":\"0x\",\"to\":\"0x0000000000000000000000000000000000000000\",\"value\":\"0x1\"},\"blockHash\":\"0x7a4597196e0e3c1e6c843bcdad49a0946b2096b1817f49eca911627748950d8b\",\"blockNumber\":9,\"result\":{\"gasUsed\":\"0x0\",\"output\":null},\"subtraces\":0,\"transactionHash\":\"0xffc2757cbc0e467c287e757c6afcf33802ac4fc1bae7e322cd63dbdb04da3a57\",\"transactionPosition\":7,\"type\":null},{\"action\":{\"callType\":\"call\",\"from\":\"0x86ef57e31aa45d3dcb35d044297b5e22f1ae62e7\",\"gas\":\"0x5208\",\"input\":\"0x\",\"to\":\"0x0000000000000000000000000000000000000000\",\"value\":\"0x1\"},\"blockHash\":\"0x7a4597196e0e3c1e6c843bcdad49a0946b2096b1817f49eca911627748950d8b\",\"blockNumber\":9,\"result\":{\"gasUsed\":\"0x0\",\"output\":null},\"subtraces\":0,\"transactionHash\":\"0xbe9381d3d6f137e202ec390a2a024223e62e1abf2875b7227ca146a74df2e19c\",\"transactionPosition\":8,\"type\":null},{\"action\":{\"author\":\"0x0000000000000000000000000000000000000000\",\"rewardType\":\"block\",\"value\":\"0x4563918244f40000\"},\"blockHash\":\"0x7a4597196e0e3c1e6c843bcdad49a0946b2096b1817f49eca911627748950d8b\",\"blockNumber\":9,\"subtraces\":0,\"traceAddress\":[],\"type\":\"reward\"}],\"id\":67}", serialized, serialized.Replace("\"", "\\\""));
        }

        [Test]
        public async Task trace_timeout_is_separate_for_rpc_calls()
        {
            _jsonRpcConfig.Timeout = 25;
            
            var searchParameter = new BlockParameter(number: 0); 
            Assert.DoesNotThrow(() => _traceModule.trace_block(searchParameter));

            await Task.Delay(_jsonRpcConfig.Timeout + 25); //additional second just to show that in this time span timeout should occur if given one for whole class

            Assert.DoesNotThrow(() => _traceModule.trace_block(searchParameter));
        }
    }
}<|MERGE_RESOLUTION|>--- conflicted
+++ resolved
@@ -94,14 +94,9 @@
 
             IChainLevelInfoRepository chainLevels = new ChainLevelInfoRepository(dbProvider);
             IBlockTree blockTree = new BlockTree(dbProvider, chainLevels, specProvider, NullBloomStorage.Instance, LimboLogs.Instance);
-<<<<<<< HEAD
-            ITxPool txPool = new TxPool.TxPool(txStorage, ethereumEcdsa, specProvider, new TxPoolConfig(), _stateProvider, new TransactionComparerProvider(specProvider, blockTree), LimboLogs.Instance);
-
-=======
             ITxPool txPool = new TxPool.TxPool(txStorage, ethereumEcdsa, new ChainHeadSpecProvider(specProvider, blockTree), 
-                new TxPoolConfig(), _stateProvider, new TxValidator(specProvider.ChainId), LimboLogs.Instance);
+                new TxPoolConfig(), _stateProvider,  new TransactionComparerProvider(specProvider, blockTree), new TxValidator(specProvider.ChainId), LimboLogs.Instance);
             
->>>>>>> 2f2c50fd
             IReceiptStorage receiptStorage = new InMemoryReceiptStorage();
             VirtualMachine virtualMachine = new VirtualMachine(_stateProvider, storageProvider, new BlockhashProvider(blockTree, LimboLogs.Instance), specProvider, LimboLogs.Instance);
             TransactionProcessor txProcessor = new TransactionProcessor(specProvider, _stateProvider, storageProvider, virtualMachine, LimboLogs.Instance);
