//  Copyright (c) 2021 Demerzel Solutions Limited
//  This file is part of the Nethermind library.
// 
//  The Nethermind library is free software: you can redistribute it and/or modify
//  it under the terms of the GNU Lesser General Public License as published by
//  the Free Software Foundation, either version 3 of the License, or
//  (at your option) any later version.
// 
//  The Nethermind library is distributed in the hope that it will be useful,
//  but WITHOUT ANY WARRANTY; without even the implied warranty of
//  MERCHANTABILITY or FITNESS FOR A PARTICULAR PURPOSE. See the
//  GNU Lesser General Public License for more details.
// 
//  You should have received a copy of the GNU Lesser General Public License
//  along with the Nethermind. If not, see <http://www.gnu.org/licenses/>.

using System;
using System.Collections.Generic;
using System.Linq;
using System.Threading;
using System.Threading.Tasks;
using FluentAssertions;
using MathNet.Numerics.LinearAlgebra.Solvers;
using Nethermind.Blockchain.Find;
using Nethermind.Blockchain.Spec;
using Nethermind.Blockchain.Validators;
using Nethermind.Blockchain.Comparers;
using Nethermind.Core;
using Nethermind.Core.Crypto;
using Nethermind.Core.Specs;
using Nethermind.Core.Test.Builders;
using Nethermind.Crypto;
using Nethermind.Db;
using Nethermind.Evm;
using Nethermind.Int256;
using Nethermind.Logging;
using Nethermind.Specs;
using Nethermind.Specs.Forks;
using Nethermind.State;
using Nethermind.Trie.Pruning;
using Nethermind.TxPool;
using Nethermind.TxPool.Storages;
using NSubstitute;
using NUnit.Framework;
using Org.BouncyCastle.Math;

namespace Nethermind.Blockchain.Test.TxPools
{
    [TestFixture]
    public class TxPoolTests
    {
        private ILogManager _logManager;
        private IEthereumEcdsa _ethereumEcdsa;
        private ISpecProvider _specProvider;
        private ITxPool _txPool;
        private ITxStorage _noTxStorage;
        private ITxStorage _inMemoryTxStorage;
        private ITxStorage _persistentTxStorage;
        private IStateProvider _stateProvider;
        private IStateReader _stateReader;
        private IBlockTree _blockTree;
        
        private IBlockFinder _blockFinder;
        private int _txGasLimit = 1_000_000;

        [SetUp]
        public void Setup()
        {
            _logManager = LimboLogs.Instance;
            _specProvider = RopstenSpecProvider.Instance;
            _ethereumEcdsa = new EthereumEcdsa(_specProvider.ChainId, _logManager);
            _noTxStorage = NullTxStorage.Instance;
            _inMemoryTxStorage = new InMemoryTxStorage();
            _persistentTxStorage = new PersistentTxStorage(new MemDb());
            var trieStore = new TrieStore(new MemDb(), _logManager);
            var codeDb = new MemDb();
            _stateProvider = new StateProvider(trieStore, codeDb, _logManager);
            _stateReader =  new StateReader(trieStore, codeDb, _logManager);
            _blockTree = Substitute.For<IBlockTree>();
            Block block =  Build.A.Block.WithNumber(0).TestObject;
            _blockTree.Head.Returns(block);
            _blockFinder = Substitute.For<IBlockFinder>();
            _blockFinder.FindBestSuggestedHeader().Returns(Build.A.BlockHeader.WithNumber(10000000).TestObject);
        }

        [Test]
        public void should_add_peers()
        {
            _txPool = CreatePool(_noTxStorage);
            var peers = GetPeers();

            foreach ((ITxPoolPeer peer, _) in peers)
            {
                _txPool.AddPeer(peer);
            }
        }

        [Test]
        public void should_delete_peers()
        {
            _txPool = CreatePool(_noTxStorage);
            var peers = GetPeers();

            foreach ((ITxPoolPeer peer, _) in peers)
            {
                _txPool.AddPeer(peer);
            }

            foreach ((ITxPoolPeer peer, _) in peers)
            {
                _txPool.RemovePeer(peer.Id);
            }
        }

        [Test]
        public void should_ignore_transactions_with_different_chain_id()
        {
            _txPool = CreatePool(_noTxStorage);
            EthereumEcdsa ecdsa = new EthereumEcdsa(ChainId.Mainnet, _logManager);
            Transaction tx = Build.A.Transaction.SignedAndResolved(ecdsa, TestItem.PrivateKeyA).TestObject;
            AddTxResult result = _txPool.AddTransaction(tx, TxHandlingOptions.PersistentBroadcast);
            _txPool.GetPendingTransactions().Length.Should().Be(0);
            result.Should().Be(AddTxResult.Invalid);
        }
        
        [Test]
        public void should_ignore_transactions_with_insufficient_intrinsic_gas()
        {
            _txPool = CreatePool(_noTxStorage);
            EthereumEcdsa ecdsa = new EthereumEcdsa(ChainId.Mainnet, _logManager);
            Transaction tx = Build.A.Transaction
                .WithData(new byte[] 
                {
                    127, 243, 106, 181, 0, 0, 0, 0, 0, 0, 0, 0, 0, 0, 0, 0, 0, 0, 0, 0, 0, 0, 0, 0, 0, 0, 0, 0, 0, 0, 145, 162, 136, 9, 81, 126, 0, 0, 0, 0, 0, 0, 0, 0, 0, 0, 0, 0, 0, 0, 0, 0, 0, 0, 0, 0, 0, 0, 0, 0, 0, 0, 0, 0, 0, 0,
                    0, 128, 0, 0, 0, 0, 0, 0, 0, 0, 0, 0, 0, 0, 188, 120, 128, 96, 158, 141, 79, 126, 233, 131, 209, 47, 215, 166, 85, 190, 220, 187, 180, 115, 0, 0, 0, 0, 0, 0, 0, 0, 0, 0, 0, 0, 0, 0, 0, 0, 0, 0, 0, 0, 0, 0, 0, 0, 0,
                    0, 0, 0, 96, 44, 207, 221, 0, 0, 0, 0, 0, 0, 0, 0, 0, 0, 0, 0, 0, 0, 0, 0, 0, 0, 0, 0, 0, 0, 0, 0, 0, 0, 0, 0, 0, 0, 0, 3, 0, 0, 0, 0, 0, 0, 0, 0, 0, 0, 0, 0, 233, 29, 21, 62, 11, 65, 81, 138, 44, 232, 221, 61, 121,
                    68, 250, 134, 52, 99, 169, 125, 0, 0, 0, 0, 0, 0, 0, 0, 0, 0, 0, 0, 183, 211, 17, 226, 235, 85, 242, 246, 138, 148, 64, 218, 56, 231, 152, 146, 16, 185, 160, 94, 0, 0, 0, 0, 0, 0, 0, 0, 0, 0, 0, 0, 1, 22, 226, 139,
                    67, 163, 88, 22, 43, 150, 247, 11, 77, 225, 76, 152, 164, 70, 95, 37
                })
                .SignedAndResolved()
                .TestObject;

            AddTxResult result = _txPool.AddTransaction(tx, TxHandlingOptions.PersistentBroadcast);
            _txPool.GetPendingTransactions().Length.Should().Be(0);
            result.Should().Be(AddTxResult.Invalid);
        }

        [Test]
        public void should_not_ignore_old_scheme_signatures()
        {
            _txPool = CreatePool(_noTxStorage);
            Transaction tx = Build.A.Transaction.SignedAndResolved(_ethereumEcdsa, TestItem.PrivateKeyA, false).TestObject;
            EnsureSenderBalance(tx);
            AddTxResult result = _txPool.AddTransaction(tx, TxHandlingOptions.PersistentBroadcast);
            _txPool.GetPendingTransactions().Length.Should().Be(1);
            result.Should().Be(AddTxResult.Added);
        }

        [Test]
        public void should_ignore_already_known()
        {
            _txPool = CreatePool(_noTxStorage);
            Transaction tx = Build.A.Transaction.SignedAndResolved(_ethereumEcdsa, TestItem.PrivateKeyA).TestObject;
            EnsureSenderBalance(tx);
            AddTxResult result1 = _txPool.AddTransaction(tx, TxHandlingOptions.PersistentBroadcast);
            AddTxResult result2 = _txPool.AddTransaction(tx, TxHandlingOptions.PersistentBroadcast);
            _txPool.GetPendingTransactions().Length.Should().Be(1);
            result1.Should().Be(AddTxResult.Added);
            result2.Should().Be(AddTxResult.AlreadyKnown);
        }

        [Test]
        public void should_add_valid_transactions()
        {
            _txPool = CreatePool(_noTxStorage);
            Transaction tx = Build.A.Transaction
                .WithGasLimit(_txGasLimit)
                .SignedAndResolved(_ethereumEcdsa, TestItem.PrivateKeyA).TestObject;
            EnsureSenderBalance(tx);
            AddTxResult result = _txPool.AddTransaction(tx, TxHandlingOptions.PersistentBroadcast);
            _txPool.GetPendingTransactions().Length.Should().Be(1);
            result.Should().Be(AddTxResult.Added);
        }
        
        [Test]
        public void should_accept_1559_transactions_only_when_eip1559_enabled([Values(false, true)] bool eip1559Enabled)
        {
            ISpecProvider specProvider = null;
            if (eip1559Enabled)
            {
                specProvider = Substitute.For<ISpecProvider>();
                specProvider.GetSpec(Arg.Any<long>()).Returns(London.Instance);
            }
            var txPool = CreatePool(_noTxStorage, null, specProvider);
            Transaction tx = Build.A.Transaction
                .WithType(TxType.EIP1559)
                .WithChainId(ChainId.Mainnet)
                .SignedAndResolved(_ethereumEcdsa, TestItem.PrivateKeyA).TestObject;
            EnsureSenderBalance(tx);
            AddTxResult result = txPool.AddTransaction(tx, TxHandlingOptions.PersistentBroadcast);
            txPool.GetPendingTransactions().Length.Should().Be(eip1559Enabled ? 1 : 0);
            result.Should().Be(eip1559Enabled ? AddTxResult.Added : AddTxResult.Invalid);
        }
        
        [Test]
        public void should_ignore_insufficient_funds_for_eip1559_transactions()
        {
            var specProvider = Substitute.For<ISpecProvider>();
            specProvider.GetSpec(Arg.Any<long>()).Returns(London.Instance);
            var txPool = CreatePool(_noTxStorage, null, specProvider);
            Transaction tx = Build.A.Transaction
                .WithType(TxType.EIP1559).WithFeeCap(20)
                .WithChainId(ChainId.Mainnet)
                .WithValue(5).SignedAndResolved(_ethereumEcdsa, TestItem.PrivateKeyA).TestObject;
<<<<<<< HEAD
            EnsureSenderBalance(tx.SenderAddress, tx.Value - 1); // we should have InsufficientFunds only when balance < tx.Value
=======
            EnsureSenderBalance(tx.SenderAddress, tx.MaxFeePerGas * (UInt256)tx.GasLimit); // without tx.Value so we should have InsufficientFunds
>>>>>>> e63bcb96
            AddTxResult result = txPool.AddTransaction(tx, TxHandlingOptions.PersistentBroadcast);
            txPool.GetPendingTransactions().Length.Should().Be(0);
            result.Should().Be(AddTxResult.InsufficientFunds);
            EnsureSenderBalance(tx.SenderAddress, tx.Value);
            result = txPool.AddTransaction(tx, TxHandlingOptions.PersistentBroadcast);
            result.Should().Be(AddTxResult.Added);
            txPool.GetPendingTransactions().Length.Should().Be(1);
        }
        
        [Test]
        public void should_ignore_insufficient_funds_transactions()
        {
            _txPool = CreatePool(_noTxStorage);
            Transaction tx = Build.A.Transaction.SignedAndResolved(_ethereumEcdsa, TestItem.PrivateKeyA).TestObject;
            AddTxResult result = _txPool.AddTransaction(tx, TxHandlingOptions.PersistentBroadcast);
            _txPool.GetPendingTransactions().Length.Should().Be(0);
            result.Should().Be(AddTxResult.InsufficientFunds);
        }
        
        [Test]
        public void should_ignore_old_nonce_transactions()
        {
            _txPool = CreatePool(_noTxStorage);
            Transaction tx = Build.A.Transaction.SignedAndResolved(_ethereumEcdsa, TestItem.PrivateKeyA).TestObject;
            EnsureSenderBalance(tx);
            _stateProvider.IncrementNonce(tx.SenderAddress);
            AddTxResult result = _txPool.AddTransaction(tx, TxHandlingOptions.PersistentBroadcast);
            _txPool.GetPendingTransactions().Length.Should().Be(0);
            result.Should().Be(AddTxResult.OldNonce);
        }
        
        [Test]
        public void should_ignore_transactions_too_far_into_future()
        {
            _txPool = CreatePool(_noTxStorage);
            Transaction tx = Build.A.Transaction.WithNonce(_txPool.FutureNonceRetention + 1).SignedAndResolved(_ethereumEcdsa, TestItem.PrivateKeyA).TestObject;
            EnsureSenderBalance(tx);
            AddTxResult result = _txPool.AddTransaction(tx, TxHandlingOptions.PersistentBroadcast);
            _txPool.GetPendingTransactions().Length.Should().Be(0);
            result.Should().Be(AddTxResult.FutureNonce);
        }

        [Test]
        public void should_ignore_overflow_transactions()
        {
            _txPool = CreatePool(_noTxStorage);
            Transaction tx = Build.A.Transaction.WithGasPrice(UInt256.MaxValue / Transaction.BaseTxGasCost)
                .WithGasLimit(Transaction.BaseTxGasCost)
                .WithValue(Transaction.BaseTxGasCost)
                .SignedAndResolved(_ethereumEcdsa, TestItem.PrivateKeyA).TestObject;
            EnsureSenderBalance(tx);
            AddTxResult result = _txPool.AddTransaction(tx, TxHandlingOptions.PersistentBroadcast);
            _txPool.GetPendingTransactions().Length.Should().Be(0);
            result.Should().Be(AddTxResult.BalanceOverflow);
        }
        
        [Test]
        public void should_ignore_overflow_transactions_gas_premium_and_fee_cap()
        {
            var specProvider = Substitute.For<ISpecProvider>();
            specProvider.GetSpec(Arg.Any<long>()).Returns(London.Instance);
            var txPool = CreatePool(_noTxStorage, null, specProvider);
            Transaction tx = Build.A.Transaction.WithGasPrice(UInt256.MaxValue / Transaction.BaseTxGasCost)
                .WithGasLimit(Transaction.BaseTxGasCost)
                .WithValue(Transaction.BaseTxGasCost)
                .WithFeeCap(UInt256.MaxValue - 10)
                .WithMaxPriorityFeePerGas((UInt256)15)
                .WithType(TxType.EIP1559)
                .SignedAndResolved(_ethereumEcdsa, TestItem.PrivateKeyA).TestObject;
            EnsureSenderBalance(tx.SenderAddress, UInt256.MaxValue);
            AddTxResult result = txPool.AddTransaction(tx, TxHandlingOptions.PersistentBroadcast);
            txPool.GetPendingTransactions().Length.Should().Be(0);
            result.Should().Be(AddTxResult.BalanceOverflow);
        }
        
        [Test]
        public void should_ignore_block_gas_limit_exceeded()
        {
            _txPool = CreatePool(_noTxStorage);
            Transaction tx = Build.A.Transaction
                .WithGasLimit(Transaction.BaseTxGasCost * 5)
                .SignedAndResolved(_ethereumEcdsa, TestItem.PrivateKeyA).TestObject;
            EnsureSenderBalance(tx);
            _txPool.BlockGasLimit = Transaction.BaseTxGasCost * 4;
            AddTxResult result = _txPool.AddTransaction(tx, TxHandlingOptions.PersistentBroadcast);
            _txPool.GetPendingTransactions().Length.Should().Be(0);
            result.Should().Be(AddTxResult.GasLimitExceeded);
        }
        
        [Test]
        public void should_ignore_tx_gas_limit_exceeded()
        {
            _txPool = CreatePool(_noTxStorage);
            Transaction tx = Build.A.Transaction
                .WithGasLimit(_txGasLimit + 1)
                .SignedAndResolved(_ethereumEcdsa, TestItem.PrivateKeyA).TestObject;
            EnsureSenderBalance(tx);
            AddTxResult result = _txPool.AddTransaction(tx, TxHandlingOptions.PersistentBroadcast);
            _txPool.GetPendingTransactions().Length.Should().Be(0);
            result.Should().Be(AddTxResult.GasLimitExceeded);
        }

        [TestCase(10,0, AddTxResult.FeeTooLow)]
        [TestCase(10,5, AddTxResult.FeeTooLow)]
        [TestCase(10,6, AddTxResult.InsufficientFunds)]
        [TestCase(11,0, AddTxResult.Added)]
        [TestCase(11,4, AddTxResult.Added)]
        [TestCase(11,5, AddTxResult.InsufficientFunds)]
        [TestCase(15,0, AddTxResult.Added)]
        [TestCase(16,0, AddTxResult.InsufficientFunds)]
        public void should_handle_adding_tx_to_full_txPool_properly(int gasPrice, int value, AddTxResult expected)
        {
            _txPool = CreatePool(_noTxStorage, new TxPoolConfig() {Size = 30});
            Transaction[] transactions = GetTransactions(GetPeers(3), true, false);
            
            foreach (Transaction transaction in transactions)
            {
                transaction.GasPrice = 10;
                EnsureSenderBalance(transaction); 
                _txPool.AddTransaction(transaction, TxHandlingOptions.PersistentBroadcast);
            }
            
            Transaction tx = Build.A.Transaction
                .WithGasPrice((UInt256)gasPrice)
                .SignedAndResolved(_ethereumEcdsa, TestItem.PrivateKeyA).TestObject;
            tx.Value = (UInt256)(value * tx.GasLimit);
            EnsureSenderBalance(tx.SenderAddress, (UInt256)(15 * tx.GasLimit));
            _txPool.GetPendingTransactions().Length.Should().Be(30);
            AddTxResult result = _txPool.AddTransaction(tx, TxHandlingOptions.PersistentBroadcast);
            result.Should().Be(expected);
        }
        
        [TestCase(10,0, AddTxResult.FeeTooLow)]
        [TestCase(11,0, AddTxResult.Added)]
        [TestCase(11,4, AddTxResult.Added)]
        [TestCase(11,5, AddTxResult.FeeTooLow)]
        [TestCase(11,15, AddTxResult.FeeTooLow)]
        [TestCase(11,16, AddTxResult.InsufficientFunds)]
        [TestCase(50,0, AddTxResult.Added)]
        [TestCase(50,15, AddTxResult.FeeTooLow)]
        [TestCase(50,16, AddTxResult.InsufficientFunds)]
        public void should_handle_adding_1559_tx_to_full_txPool_properly(int gasPremium, int value, AddTxResult expected)
        {
            var specProvider = Substitute.For<ISpecProvider>();
            specProvider.GetSpec(Arg.Any<long>()).Returns(London.Instance);
            _txPool = CreatePool(_noTxStorage,  new TxPoolConfig() {Size = 30}, specProvider);
            Transaction[] transactions = GetTransactions(GetPeers(3), true, false);

            foreach (Transaction transaction in transactions)
            {
                transaction.GasPrice = 10;
                EnsureSenderBalance(transaction); 
                _txPool.AddTransaction(transaction, TxHandlingOptions.PersistentBroadcast);
            }
            
            Transaction tx = Build.A.Transaction
                .WithType(TxType.EIP1559)
                .WithFeeCap(20)
                .WithGasPremium((UInt256)gasPremium)
                .WithChainId(ChainId.Mainnet)
                .SignedAndResolved(_ethereumEcdsa, TestItem.PrivateKeyA).TestObject;
            tx.Value = (UInt256)(value * tx.GasLimit);
            EnsureSenderBalance(tx.SenderAddress, (UInt256)(15 * tx.GasLimit));
            _txPool.GetPendingTransactions().Length.Should().Be(30);
            AddTxResult result = _txPool.AddTransaction(tx, TxHandlingOptions.PersistentBroadcast);
            _txPool.GetPendingTransactions().Length.Should().Be(30);
            result.Should().Be(expected);
        }

        [TestCase(1, 0)]
        [TestCase(2, 2)]
        public void should_remove_bucket_after_removal_of_tx_from_it_if_first_tx_to_execute_have_insufficient_balance(int numberOfTxsPossibleToExecuteBeforeGasExhaustion, int expectedPoolCount)
        {
            const int gasPrice = 10;
            const int value = 1;
            int oneTxPrice = _txGasLimit * gasPrice + value;
            _txPool = CreatePool(_noTxStorage);
            Transaction[] transactions = new Transaction[3];

            EnsureSenderBalance(TestItem.AddressA, (UInt256)(oneTxPrice * numberOfTxsPossibleToExecuteBeforeGasExhaustion));
            
            for (int i = 0; i < 3; i++)
            {
                transactions[i] = Build.A.Transaction
                    .WithSenderAddress(TestItem.AddressA)
                    .WithNonce((UInt256)i)
                    .WithGasPrice((UInt256)gasPrice)
                    .WithGasLimit(_txGasLimit)
                    .WithValue(value)
                    .SignedAndResolved(_ethereumEcdsa, TestItem.PrivateKeyA).TestObject;
                _txPool.AddTransaction(transactions[i], TxHandlingOptions.PersistentBroadcast);
            }

            _txPool.GetPendingTransactionsCount().Should().Be(3);
            
            _txPool.RemoveTransaction(transactions[0]);
            _stateProvider.SubtractFromBalance(TestItem.AddressA, (UInt256)oneTxPrice, new ReleaseSpec());
            
            _txPool.RemoveOrUpdateBuckets();
            _txPool.GetPendingTransactionsCount().Should().Be(expectedPoolCount);
        }
        
        [Test]
        public void should_remove_highest_nonce_first_if_txPool_size_exceeded()
        {
            _txPool = CreatePool(_noTxStorage, new TxPoolConfig(){Size = 5});
            Transaction[] transactions = new Transaction[5];
            
            for (int i = 0; i < 5; i++)
            {
                transactions[i] = Build.A.Transaction
                    .WithSenderAddress(TestItem.AddressA)
                    .WithNonce((UInt256)i)
                    .WithGasPrice((UInt256)(i + 2))
                    .SignedAndResolved(_ethereumEcdsa, TestItem.PrivateKeyA).TestObject;
                EnsureSenderBalance(transactions[i]);
                _txPool.AddTransaction(transactions[i], TxHandlingOptions.PersistentBroadcast);
            }

            Transaction higherPriorityTx = Build.A.Transaction
                .WithSenderAddress(TestItem.AddressB)
                .WithNonce(0)
                .WithGasPrice(100)
                .SignedAndResolved(_ethereumEcdsa, TestItem.PrivateKeyB).TestObject;
            EnsureSenderBalance(higherPriorityTx);
            _txPool.AddTransaction(higherPriorityTx, TxHandlingOptions.PersistentBroadcast);
            
            _txPool.GetPendingTransactions().Max(t => t.Nonce).Should().Be(3);
            _txPool.GetPendingTransactions().Min(t => t.GasBottleneck).Should().Be(2);
            _txPool.GetPendingTransactions().Max(t => t.GasBottleneck).Should().Be(100);
        }

        [Test]
        public void should_remove_txHash_from_hashCache_when_tx_removed_because_of_insufficient_balance()
        {
            const int gasPrice = 10;
            const int value = 1;
            int oneTxPrice = _txGasLimit * gasPrice + value;
            _txPool = CreatePool(_noTxStorage);
            Transaction[] transactions = new Transaction[3];

            EnsureSenderBalance(TestItem.AddressA, (UInt256)(oneTxPrice));
            
            for (int i = 0; i < 3; i++)
            {
                transactions[i] = Build.A.Transaction
                    .WithSenderAddress(TestItem.AddressA)
                    .WithNonce((UInt256)i)
                    .WithGasPrice((UInt256)gasPrice)
                    .WithGasLimit(_txGasLimit)
                    .WithValue(value)
                    .SignedAndResolved(_ethereumEcdsa, TestItem.PrivateKeyA).TestObject;
                _txPool.AddTransaction(transactions[i], TxHandlingOptions.PersistentBroadcast);
            }

            _txPool.GetPendingTransactionsCount().Should().Be(3);
            _txPool.IsInHashCache(transactions[1].Hash).Should().BeTrue();
            _txPool.IsInHashCache(transactions[2].Hash).Should().BeTrue();
            
            _txPool.RemoveTransaction(transactions[0]);
            _stateProvider.SubtractFromBalance(TestItem.AddressA, (UInt256)oneTxPrice, new ReleaseSpec());
            
            _txPool.RemoveOrUpdateBuckets();
            _txPool.GetPendingTransactionsCount().Should().Be(0);

            _txPool.IsInHashCache(transactions[1].Hash).Should().BeFalse();
            _txPool.IsInHashCache(transactions[2].Hash).Should().BeFalse();
        }

        [Test]
        public void should_remove_txHash_from_hashCache_when_tx_removed_because_of_txPool_size_exceeded()
        {
            _txPool = CreatePool(_noTxStorage, new TxPoolConfig(){Size = 5});
            Transaction[] transactions = new Transaction[5];
            
            for (int i = 0; i < 5; i++)
            {
                transactions[i] = Build.A.Transaction
                    .WithSenderAddress(TestItem.AddressA)
                    .WithNonce((UInt256)i)
                    .WithGasPrice((UInt256)(i + 2))
                    .SignedAndResolved(_ethereumEcdsa, TestItem.PrivateKeyA).TestObject;
                EnsureSenderBalance(transactions[i]);
                _txPool.AddTransaction(transactions[i], TxHandlingOptions.PersistentBroadcast);
            }

            _txPool.IsInHashCache(transactions[4].Hash).Should().BeTrue();

            Transaction higherPriorityTx = Build.A.Transaction
                .WithSenderAddress(TestItem.AddressB)
                .WithNonce(0)
                .WithGasPrice(100)
                .SignedAndResolved(_ethereumEcdsa, TestItem.PrivateKeyB).TestObject;
            EnsureSenderBalance(higherPriorityTx);
            _txPool.AddTransaction(higherPriorityTx, TxHandlingOptions.PersistentBroadcast);

            _txPool.IsInHashCache(transactions[4].Hash).Should().BeFalse();
        }

        [Test]
        public void should_calculate_gasBottleneck_properly()
        {
            _txPool = CreatePool(_noTxStorage);
            Transaction[] transactions = new Transaction[5];
            
            for (int i = 0; i < 5; i++)
            {
                transactions[i] = Build.A.Transaction
                    .WithSenderAddress(TestItem.AddressA)
                    .WithNonce((UInt256)i)
                    .WithGasPrice((UInt256)(i + 2))
                    .SignedAndResolved(_ethereumEcdsa, TestItem.PrivateKeyA).TestObject;
                EnsureSenderBalance(transactions[i]);
                _txPool.AddTransaction(transactions[i], TxHandlingOptions.PersistentBroadcast);
            }

            _txPool.GetPendingTransactions().Min(t => t.GasBottleneck).Should().Be(2);
            _txPool.GetPendingTransactions().Max(t => t.GasBottleneck).Should().Be(2);
        }

        [Test]
        public void should_broadcast_own_transactions_that_were_reorganized_out()
        {
            _txPool = CreatePool(_noTxStorage);
            var transactions = AddOwnTransactionToPool();
            _txPool.RemoveTransaction(transactions[0]);
            _txPool.AddTransaction(transactions[0], TxHandlingOptions.Reorganisation);
            Assert.AreEqual(1, _txPool.GetOwnPendingTransactions().Length);
        }


        [Test]
        public void should_broadcast_own_transactions()
        {
            _txPool = CreatePool(_noTxStorage);
            AddOwnTransactionToPool();
            Assert.AreEqual(1, _txPool.GetOwnPendingTransactions().Length);
        }
        
        [Test]
        public void should_not_broadcast_own_transactions_that_faded_out_and_came_back()
        {
            _txPool = CreatePool(_noTxStorage);
            var transactions = AddOwnTransactionToPool();
            _txPool.RemoveTransaction(transactions[0]);
            Transaction tx = Build.A.Transaction.TestObject;
            tx.Hash = TestItem.KeccakA;
            _txPool.RemoveTransaction(tx);
            _txPool.AddTransaction(transactions[0], TxHandlingOptions.None);
            Assert.AreEqual(0, _txPool.GetOwnPendingTransactions().Length);
        }

        [Test]
        public async Task should_remove_transactions_concurrently()
        {
            var maxTryCount = 5;
            for (int i = 0; i < maxTryCount; ++i)
            {
                _txPool = CreatePool(_noTxStorage);
                int transactionsPerPeer = 5;
                var transactions = AddTransactionsToPool(true, false, transactionsPerPeer);
                Transaction[] transactionsForFirstTask = transactions.Where(t => t.Nonce == 8).ToArray();
                Transaction[] transactionsForSecondTask = transactions.Where(t => t.Nonce == 6).ToArray();
                Transaction[] transactionsForThirdTask = transactions.Where(t => t.Nonce == 7).ToArray();
                transactions.Should().HaveCount(transactionsPerPeer * 10);
                transactionsForFirstTask.Should().HaveCount(transactionsPerPeer);
                var firstTask = Task.Run(() => DeleteTransactionsFromPool(true, transactionsForFirstTask));
                var secondTask = Task.Run(() => DeleteTransactionsFromPool(true, transactionsForSecondTask));
                var thirdTask = Task.Run(() => DeleteTransactionsFromPool(true, transactionsForThirdTask));
                await Task.WhenAll(firstTask, secondTask, thirdTask);
                _txPool.GetPendingTransactions().Should().HaveCount(transactionsPerPeer);
            }
        }

        [TestCase(true, true,10)]
        [TestCase(false, true,100)]
        [TestCase(true, false,100)]
        [TestCase(false, false,100)]
        public void should_add_pending_transactions(bool sameTransactionSenderPerPeer, bool sameNoncePerPeer, int expectedTransactions)
        {
            _txPool = CreatePool(_noTxStorage);
            AddTransactionsToPool(sameTransactionSenderPerPeer, sameNoncePerPeer);
            _txPool.GetPendingTransactions().Length.Should().Be(expectedTransactions);
        }

        [TestCase(true, true,10)]
        [TestCase(false, true,100)]
        [TestCase(true, false,100)]
        [TestCase(false, false,100)]
        public void should_remove_tx_from_txPool_when_included_in_block(bool sameTransactionSenderPerPeer, bool sameNoncePerPeer, int expectedTransactions)
        {
            _txPool = CreatePool(_noTxStorage);
            OnChainTxWatcher onChainTxWatcher = new OnChainTxWatcher(_blockTree, _txPool, _specProvider, _logManager);
            
            AddTransactionsToPool(sameTransactionSenderPerPeer, sameNoncePerPeer);
            _txPool.GetPendingTransactions().Length.Should().Be(expectedTransactions);

            Transaction[] transactions = _txPool.GetPendingTransactions();
            Block block = Build.A.Block.WithTransactions(transactions).TestObject;
            BlockReplacementEventArgs blockReplacementEventArgs = new BlockReplacementEventArgs(block, null);

            ManualResetEvent manualResetEvent = new ManualResetEvent(false);
            _txPool.RemoveTransaction(Arg.Do<Transaction>(t =>
                manualResetEvent.Set()), Arg.Any<bool>());
            _blockTree.BlockAddedToMain += Raise.EventWith(new object(), blockReplacementEventArgs);
            manualResetEvent.WaitOne(TimeSpan.FromMilliseconds(200));

            _txPool.GetPendingTransactions().Length.Should().Be(0);
        }
        
        [TestCase(true, true,10)]
        [TestCase(false, true,100)]
        [TestCase(true, false,100)]
        [TestCase(false, false,100)]
        public void should_not_remove_txHash_from_hashCache_when_tx_removed_because_of_including_in_block(bool sameTransactionSenderPerPeer, bool sameNoncePerPeer, int expectedTransactions)
        {
            _txPool = CreatePool(_noTxStorage);
            OnChainTxWatcher onChainTxWatcher = new OnChainTxWatcher(_blockTree, _txPool, _specProvider, _logManager);
            
            AddTransactionsToPool(sameTransactionSenderPerPeer, sameNoncePerPeer);
            _txPool.GetPendingTransactions().Length.Should().Be(expectedTransactions);

            Transaction[] transactions = _txPool.GetPendingTransactions();
            Block block = Build.A.Block.WithTransactions(transactions).TestObject;
            BlockReplacementEventArgs blockReplacementEventArgs = new BlockReplacementEventArgs(block, null);

            ManualResetEvent manualResetEvent = new ManualResetEvent(false);
            _txPool.RemoveTransaction(Arg.Do<Transaction>(t =>
                manualResetEvent.Set()), Arg.Any<bool>());
            _blockTree.BlockAddedToMain += Raise.EventWith(new object(), blockReplacementEventArgs);
            manualResetEvent.WaitOne(TimeSpan.FromMilliseconds(200));

            foreach (Transaction transaction in transactions)
            {
                _txPool.IsInHashCache(transaction.Hash).Should().BeTrue();
            }
        }

        [Test]
        public void should_delete_pending_transactions()
        {
            _txPool = CreatePool(_noTxStorage);
            var transactions = AddTransactionsToPool();
            DeleteTransactionsFromPool(false, transactions);
            _txPool.GetPendingTransactions().Should().BeEmpty();
            _txPool.GetOwnPendingTransactions().Should().BeEmpty();
        }
        
        [Test]
        public void should_delete_pending_transactions_and_smaller_nonces()
        {
            _txPool = CreatePool(_noTxStorage);
            int transactionsPerPeer = 5;
            var transactions = AddTransactionsToPool(true, false, transactionsPerPeer);
            Transaction[] transactionsToDelete = transactions.Where(t => t.Nonce == 8).ToArray();
            transactions.Should().HaveCount(transactionsPerPeer * 10);
            transactionsToDelete.Should().HaveCount(transactionsPerPeer);
            DeleteTransactionsFromPool(true, transactionsToDelete);
            _txPool.GetPendingTransactions().Should().HaveCount(transactionsPerPeer);
            _txPool.GetOwnPendingTransactions().Should().HaveCount(transactionsPerPeer);
        }

        [Test]
        public void should_add_transactions_to_in_memory_storage()
        {
            var transactions = AddTransactions(_inMemoryTxStorage);
            transactions.Pending.Count().Should().Be(transactions.Persisted.Count());
        }

        [Test]
        public void should_add_transactions_to_persistent_storage()
        {
            var transactions = AddTransactions(_persistentTxStorage);
            transactions.Pending.Count().Should().Be(transactions.Persisted.Count());
        }

        [Test]
        public void should_increment_own_transaction_nonces_locally_when_requesting_reservations()
        {
            _txPool = CreatePool(_noTxStorage);
            var nonceA1 = _txPool.ReserveOwnTransactionNonce(TestItem.AddressA);
            var nonceA2 = _txPool.ReserveOwnTransactionNonce(TestItem.AddressA);
            var nonceA3 = _txPool.ReserveOwnTransactionNonce(TestItem.AddressA);
            var nonceB1 = _txPool.ReserveOwnTransactionNonce(TestItem.AddressB);
            var nonceB2 = _txPool.ReserveOwnTransactionNonce(TestItem.AddressB);
            var nonceB3 = _txPool.ReserveOwnTransactionNonce(TestItem.AddressB);

            nonceA1.Should().Be(0);
            nonceA2.Should().Be(1);
            nonceA3.Should().Be(2);
            nonceB1.Should().Be(0);
            nonceB2.Should().Be(1);
            nonceB3.Should().Be(2);
        }
        
        [Test]
        public void should_increment_own_transaction_nonces_locally_when_requesting_reservations_in_parallel()
        {
            var address = TestItem.AddressA;
            const int reservationsCount = 1000;
            _txPool = CreatePool(_noTxStorage);
            var result = Parallel.For(0, reservationsCount, i =>
            {
                _txPool.ReserveOwnTransactionNonce(address);
            });

            result.IsCompleted.Should().BeTrue();
            var nonce = _txPool.ReserveOwnTransactionNonce(address);
            nonce.Should().Be(new UInt256(reservationsCount));
        }

        [Test]
        public void should_return_own_nonce_already_used_result_when_trying_to_send_transaction_with_same_nonce_for_same_address()
        {
            _txPool = CreatePool(_noTxStorage);
            var result1 = _txPool.AddTransaction(GetTransaction(TestItem.PrivateKeyA, TestItem.AddressA), TxHandlingOptions.PersistentBroadcast | TxHandlingOptions.ManagedNonce);
            result1.Should().Be(AddTxResult.Added);
            _txPool.GetOwnPendingTransactions().Length.Should().Be(1);
            _txPool.GetPendingTransactions().Length.Should().Be(1);
            var result2 = _txPool.AddTransaction(GetTransaction(TestItem.PrivateKeyA, TestItem.AddressB), TxHandlingOptions.PersistentBroadcast | TxHandlingOptions.ManagedNonce);
            result2.Should().Be(AddTxResult.OwnNonceAlreadyUsed);
            _txPool.GetOwnPendingTransactions().Length.Should().Be(1);
            _txPool.GetPendingTransactions().Length.Should().Be(1);
        }

        [Test]
        public void should_add_all_transactions_to_storage_when_using_accept_all_filter()
        {
            var transactions = AddTransactions(_inMemoryTxStorage);
            transactions.Pending.Count().Should().Be(transactions.Persisted.Count());
        }

        [Test]
        public void Should_not_try_to_load_transactions_from_storage()
        {
            var transaction = Build.A.Transaction.SignedAndResolved().TestObject;
            _txPool = CreatePool(_inMemoryTxStorage);
            _inMemoryTxStorage.Add(transaction);
            _txPool.TryGetPendingTransaction(transaction.Hash, out var retrievedTransaction).Should().BeFalse();
        }
        
        [Test]
        public void should_retrieve_added_transaction_correctly()
        {
            var transaction = Build.A.Transaction.SignedAndResolved().TestObject;
            EnsureSenderBalance(transaction);
            _specProvider = Substitute.For<ISpecProvider>();
            _specProvider.ChainId.Returns(transaction.Signature.ChainId.Value);
            _txPool = CreatePool(_inMemoryTxStorage);
            _txPool.AddTransaction(transaction, TxHandlingOptions.PersistentBroadcast).Should().Be(AddTxResult.Added);
            _txPool.TryGetPendingTransaction(transaction.Hash, out var retrievedTransaction).Should().BeTrue();
            retrievedTransaction.Should().BeEquivalentTo(transaction);
        }
        
        [Test]
        public void should_not_retrieve_not_added_transaction()
        {
            var transaction = Build.A.Transaction.SignedAndResolved().TestObject;
            _txPool = CreatePool(_inMemoryTxStorage);
            _txPool.TryGetPendingTransaction(transaction.Hash, out var retrievedTransaction).Should().BeFalse();
            retrievedTransaction.Should().BeNull();
        }
        
        [Test]
        public void should_notify_added_peer_of_own_tx()
        {
            _txPool = CreatePool(_noTxStorage);
            var tx = AddOwnTransactionToPool().First();
            ITxPoolPeer txPoolPeer = Substitute.For<ITxPoolPeer>();
            txPoolPeer.Id.Returns(TestItem.PublicKeyA);
            _txPool.AddPeer(txPoolPeer);
            txPoolPeer.Received().SendNewTransaction(tx, false);
        }
        
        [Test]
        public async Task should_notify_peer_only_once()
        {
            _txPool = CreatePool(_noTxStorage);
            ITxPoolPeer txPoolPeer = Substitute.For<ITxPoolPeer>();
            txPoolPeer.Id.Returns(TestItem.PublicKeyA);
            _txPool.AddPeer(txPoolPeer);
            var tx = AddOwnTransactionToPool().First();
            await Task.Delay(1000);
            txPoolPeer.Received(1).SendNewTransaction(tx, true);
        }

        [Test]
        public void should_accept_access_list_transactions_only_when_eip2930_enabled([Values(false, true)] bool eip2930Enabled)
        {
            if (!eip2930Enabled)
            {
                _blockFinder.FindBestSuggestedHeader().Returns(Build.A.BlockHeader.WithNumber(RopstenSpecProvider.BerlinBlockNumber - 1).TestObject);
            }
            
            _txPool = CreatePool(_noTxStorage);
            Transaction tx = Build.A.Transaction
                .WithType(TxType.AccessList)
                .WithChainId(ChainId.Mainnet)
                .SignedAndResolved(_ethereumEcdsa, TestItem.PrivateKeyA).TestObject;
            EnsureSenderBalance(tx);
            AddTxResult result = _txPool.AddTransaction(tx, TxHandlingOptions.PersistentBroadcast);
            _txPool.GetPendingTransactions().Length.Should().Be(eip2930Enabled ? 1 : 0);
            result.Should().Be(eip2930Enabled ? AddTxResult.Added : AddTxResult.Invalid);
        }

        [Test]
        public void should_return_true_when_asking_for_txHash_existing_in_pool()
        {
            _txPool = CreatePool(_noTxStorage);
            Transaction tx = Build.A.Transaction.SignedAndResolved(_ethereumEcdsa, TestItem.PrivateKeyA).TestObject;
            EnsureSenderBalance(tx);
            _txPool.AddTransaction(tx, TxHandlingOptions.PersistentBroadcast);
            _txPool.IsInHashCache(tx.Hash).Should().Be(true);
            _txPool.RemoveTransaction(tx).Should().Be(true);
        }
        
        [Test]
        public void should_return_false_when_asking_for_not_known_txHash()
        {
            _txPool = CreatePool(_noTxStorage);
            _txPool.IsInHashCache(TestItem.KeccakA).Should().Be(false);
            Transaction tx = Build.A.Transaction.TestObject;
            tx.Hash = TestItem.KeccakA;
            _txPool.RemoveTransaction(tx).Should().Be(false);
        }

        [Test]
        public void should_return_false_when_trying_to_remove_tx_with_null_txHash()
        {
            _txPool = CreatePool(_noTxStorage);
            Transaction tx = Build.A.Transaction.TestObject;
            tx.Hash = null;
            _txPool.RemoveTransaction(tx).Should().Be(false);
        }
        
        [Test]
        public void should_return_false_when_trying_to_remove_tx_with_null_senderAddress()
        {
            _txPool = CreatePool(_noTxStorage);
            Transaction tx = Build.A.Transaction.TestObject;
            tx.SenderAddress = null;
            _txPool.RemoveTransaction(tx).Should().Be(false);
        }
        
        [Test]
        public void should_return_false_when_trying_to_remove_null_tx()
        {
            _txPool = CreatePool(_noTxStorage);
            _txPool.RemoveTransaction(null).Should().Be(false);
        }

        private Transactions AddTransactions(ITxStorage storage)
        {
            _txPool = CreatePool(storage);

            var pendingTransactions = AddTransactionsToPool();
            var persistedTransactions = GetTransactionsFromStorage(storage, pendingTransactions);

            return new Transactions(pendingTransactions, persistedTransactions);
        }

        private IDictionary<ITxPoolPeer, PrivateKey> GetPeers(int limit = 100)
        {
            var peers = new Dictionary<ITxPoolPeer, PrivateKey>();
            for (var i = 0; i < limit; i++)
            {
                var privateKey = Build.A.PrivateKey.TestObject;
                peers.Add(GetPeer(privateKey.PublicKey), privateKey);
            }

            return peers;
        }

        private TxPool.TxPool CreatePool(ITxStorage txStorage, ITxPoolConfig config = null, ISpecProvider specProvider = null)
        {
            specProvider ??= RopstenSpecProvider.Instance;
            ITransactionComparerProvider transactionComparerProvider =
                new TransactionComparerProvider(specProvider, _blockTree);
            return new TxPool.TxPool(txStorage, _ethereumEcdsa, new ChainHeadInfoProvider(specProvider, _blockFinder, _stateProvider),
                config ?? new TxPoolConfig() { GasLimit = _txGasLimit },
                new TxValidator(_specProvider.ChainId), _logManager, transactionComparerProvider.GetDefaultComparer());
        }

        private ITxPoolPeer GetPeer(PublicKey publicKey)
        {
            ITxPoolPeer peer = Substitute.For<ITxPoolPeer>();
            peer.Id.Returns(publicKey);
            
            return peer;
        }

        private Transaction[] AddTransactionsToPool(bool sameTransactionSenderPerPeer = true, bool sameNoncePerPeer= false, int transactionsPerPeer = 10)
        {
            var transactions = GetTransactions(GetPeers(transactionsPerPeer), sameTransactionSenderPerPeer, sameNoncePerPeer);
            foreach (var transaction in transactions)
            {
                _txPool.AddTransaction(transaction, TxHandlingOptions.PersistentBroadcast);
            }

            return transactions;
        }

        private Transaction[] AddOwnTransactionToPool()
        {
            var transaction = GetTransaction(TestItem.PrivateKeyA, Address.Zero);
            _txPool.AddTransaction(transaction, TxHandlingOptions.PersistentBroadcast);
            return new[] {transaction};
        }

        private void DeleteTransactionsFromPool(bool removeSmallerNonces, params Transaction[] transactions)
        {
            foreach (var transaction in transactions)
            {
                _txPool.RemoveTransaction(transaction, removeSmallerNonces);
            }
        }

        private static IEnumerable<Transaction> GetTransactionsFromStorage(ITxStorage storage,
            IEnumerable<Transaction> transactions)
            => transactions.Select(t => storage.Get(t.Hash)).Where(t => !(t is null)).ToArray();

        private Transaction[] GetTransactions(IDictionary<ITxPoolPeer, PrivateKey> peers, bool sameTransactionSenderPerPeer = true, bool sameNoncePerPeer = true, int transactionsPerPeer = 10)
        {
            var transactions = new List<Transaction>();
            foreach ((_, PrivateKey privateKey) in peers)
            {
                for (var i = 0; i < transactionsPerPeer; i++)
                {
                    transactions.Add(GetTransaction(sameTransactionSenderPerPeer ? privateKey : Build.A.PrivateKey.TestObject, Address.FromNumber((UInt256)i), sameNoncePerPeer ? UInt256.Zero : (UInt256?) i));
                }
            }

            return transactions.ToArray();
        }

        private Transaction GetTransaction(PrivateKey privateKey, Address to = null, UInt256? nonce = null)
        {
            Transaction transaction = GetTransaction(nonce ?? UInt256.Zero, GasCostOf.Transaction, nonce ?? 1000, to, Array.Empty<byte>(), privateKey);
            EnsureSenderBalance(transaction);
            return transaction;
        }

        private void EnsureSenderBalance(Transaction transaction)
        {
            EnsureSenderBalance(transaction.SenderAddress, transaction.GasPrice * (UInt256)transaction.GasLimit + transaction.Value);
        }
        
        private void EnsureSenderBalance(Address address, UInt256 balance)
        {
            _stateProvider.CreateAccount(address, balance);
        }

        private Transaction GetTransaction(UInt256 nonce, long gasLimit, UInt256 gasPrice, Address to, byte[] data,
            PrivateKey privateKey)
            => Build.A.Transaction
                .WithNonce(nonce)
                .WithGasLimit(gasLimit)
                .WithGasPrice(gasPrice)
                .WithData(data)
                .To(to)
                .DeliveredBy(privateKey.PublicKey)
                .SignedAndResolved(_ethereumEcdsa, privateKey)
                .TestObject;

        private class Transactions
        {
            public IEnumerable<Transaction> Pending { get; }
            public IEnumerable<Transaction> Persisted { get; }

            public Transactions(IEnumerable<Transaction> pending, IEnumerable<Transaction> persisted)
            {
                Pending = pending;
                Persisted = persisted;
            }
        }
    }
}<|MERGE_RESOLUTION|>--- conflicted
+++ resolved
@@ -212,11 +212,7 @@
                 .WithType(TxType.EIP1559).WithFeeCap(20)
                 .WithChainId(ChainId.Mainnet)
                 .WithValue(5).SignedAndResolved(_ethereumEcdsa, TestItem.PrivateKeyA).TestObject;
-<<<<<<< HEAD
             EnsureSenderBalance(tx.SenderAddress, tx.Value - 1); // we should have InsufficientFunds only when balance < tx.Value
-=======
-            EnsureSenderBalance(tx.SenderAddress, tx.MaxFeePerGas * (UInt256)tx.GasLimit); // without tx.Value so we should have InsufficientFunds
->>>>>>> e63bcb96
             AddTxResult result = txPool.AddTransaction(tx, TxHandlingOptions.PersistentBroadcast);
             txPool.GetPendingTransactions().Length.Should().Be(0);
             result.Should().Be(AddTxResult.InsufficientFunds);
