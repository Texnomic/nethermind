--- conflicted
+++ resolved
@@ -40,16 +40,10 @@
 
         public UInt256 Nonce { get; set; }
         public UInt256 GasPrice { get; set; }
-<<<<<<< HEAD
         public UInt256 GasBottleneck { get; set; }
-        public UInt256 GasPremium => GasPrice; 
-        public UInt256 DecodedFeeCap { get; set; }
-        public UInt256 FeeCap => IsEip1559 ? DecodedFeeCap : GasPrice;
-=======
         public UInt256 MaxPriorityFeePerGas => GasPrice; 
         public UInt256 DecodedMaxFeePerGas { get; set; }
         public UInt256 MaxFeePerGas => IsEip1559 ? DecodedMaxFeePerGas : GasPrice;
->>>>>>> e63bcb96
         public bool IsEip1559 => Type == TxType.EIP1559;
         public long GasLimit { get; set; }
         public Address? To { get; set; }
