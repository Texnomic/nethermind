//  Copyright (c) 2021 Demerzel Solutions Limited
//  This file is part of the Nethermind library.
// 
//  The Nethermind library is free software: you can redistribute it and/or modify
//  it under the terms of the GNU Lesser General Public License as published by
//  the Free Software Foundation, either version 3 of the License, or
//  (at your option) any later version.
// 
//  The Nethermind library is distributed in the hope that it will be useful,
//  but WITHOUT ANY WARRANTY; without even the implied warranty of
//  MERCHANTABILITY or FITNESS FOR A PARTICULAR PURPOSE. See the
//  GNU Lesser General Public License for more details.
// 
//  You should have received a copy of the GNU Lesser General Public License
//  along with the Nethermind. If not, see <http://www.gnu.org/licenses/>.

using System;
using System.Collections.Generic;
using System.Linq;
using Nethermind.Blockchain.Find;
using Nethermind.Blockchain.Receipts;
using Nethermind.Config;
using Nethermind.Consensus;
using Nethermind.Core;
using Nethermind.Core.Specs;
using Nethermind.Crypto;
using Nethermind.Int256;
using Nethermind.JsonRpc.Data;
using Nethermind.KeyStore;
using Nethermind.Logging;
using Nethermind.Serialization.Rlp;
using Nethermind.TxPool;
using Nethermind.Network;

namespace Nethermind.JsonRpc.Modules.Parity
{
    public class ParityRpcModule : IParityRpcModule
    {
        private readonly IEcdsa _ecdsa;
        private readonly ITxPool _txPool;
        private readonly IBlockFinder _blockFinder;
        private readonly IReceiptFinder _receiptFinder;
        private readonly IEnode _enode;
        private readonly ISignerStore _signerStore;
        private readonly IKeyStore _keyStore;
        private readonly ISpecProvider _specProvider;
        private readonly IPeerManager _peerManager;

        public ParityRpcModule(
            IEcdsa ecdsa,
            ITxPool txPool,
            IBlockFinder blockFinder,
            IReceiptFinder receiptFinder,
            IEnode enode,
            ISignerStore signerStore,
            IKeyStore keyStore,
            ISpecProvider specProvider,
            ILogManager logManager,
            IPeerManager peerManager)
        {
            _ecdsa = ecdsa ?? throw new ArgumentNullException(nameof(ecdsa));
            _txPool = txPool ?? throw new ArgumentNullException(nameof(txPool));
            _blockFinder = blockFinder ?? throw new ArgumentNullException(nameof(blockFinder));
            _receiptFinder = receiptFinder ?? throw new ArgumentNullException(nameof(receiptFinder));
            _enode = enode ?? throw new ArgumentNullException(nameof(enode));
            _signerStore = signerStore ?? throw new ArgumentNullException(nameof(signerStore));
            _keyStore = keyStore ?? throw new ArgumentNullException(nameof(keyStore));
            _specProvider = specProvider ?? throw new ArgumentNullException(nameof(specProvider));
            _peerManager = peerManager ?? throw new ArgumentNullException(nameof(peerManager));
        }

        public ResultWrapper<ParityTransaction[]> parity_pendingTransactions()
            => ResultWrapper<ParityTransaction[]>.Success(_txPool.GetPendingTransactions().Where(pt => pt.SenderAddress != null)
                .Select(t => new ParityTransaction(t, Rlp.Encode(t).Bytes,
                    t.IsSigned ? _ecdsa.RecoverPublicKey(t.Signature, t.Hash) : null)).ToArray());
        
        public ResultWrapper<ReceiptForRpc[]> parity_getBlockReceipts(BlockParameter blockParameter)
        {
            SearchResult<Block> searchResult = _blockFinder.SearchForBlock(blockParameter);
            if (searchResult.IsError)
            {
                return ResultWrapper<ReceiptForRpc[]>.Fail(searchResult);
            }

            Block block = searchResult.Object;
            TxReceipt[] receipts = _receiptFinder.Get(block) ?? new TxReceipt[block.Transactions.Length];
<<<<<<< HEAD
            IEnumerable<ReceiptForRpc> result = receipts.Zip(block.Transactions, (r, t) => new ReceiptForRpc(t.Hash, r));
            ReceiptForRpc[] resultAsArray = result.ToArray();
            MakeLogIndexesUniqueInBlock(resultAsArray);
            return ResultWrapper<ReceiptForRpc[]>.Success(resultAsArray);
        }

        private static void MakeLogIndexesUniqueInBlock(ReceiptForRpc[] resultAsArray)
        {
            int logIndexInBlock = 0;
            for (int receiptIndex = 0; receiptIndex < resultAsArray.Length; receiptIndex++)
            {
                for (int logIndexInTx = 0; logIndexInTx < resultAsArray[receiptIndex].Logs.Length; logIndexInTx++)
                {
                    resultAsArray[receiptIndex].Logs[logIndexInTx].LogIndex = logIndexInBlock++;
                }
            }
=======
            bool isEip1559Enabled = _specProvider.GetSpec(block.Number).IsEip1559Enabled;
            IEnumerable<ReceiptForRpc> result = receipts.Zip(block.Transactions, (r, t) => new ReceiptForRpc(t.Hash, r, t.CalculateEffectiveGasPrice(isEip1559Enabled, block.BaseFeePerGas)));
            return ResultWrapper<ReceiptForRpc[]>.Success(result.ToArray());
>>>>>>> bb8cb41f
        }

        public ResultWrapper<bool> parity_setEngineSigner(Address address, string password)
        {
            (ProtectedPrivateKey privateKey, Result result) = _keyStore.GetProtectedKey(address, password.Secure());
            if (result == Result.Success)
            {
                _signerStore.SetSigner(privateKey);
                return ResultWrapper<bool>.Success(true);
            }
            else
            {
                return ResultWrapper<bool>.Success(false);
            }
        }

        public ResultWrapper<bool> parity_setEngineSignerSecret(string privateKey)
        {
            var key = new PrivateKey(privateKey);
            _signerStore.SetSigner(key);
            return ResultWrapper<bool>.Success(true);
        }
        
        public ResultWrapper<bool> parity_clearEngineSigner()
        {
            _signerStore.SetSigner((ProtectedPrivateKey) null);
            return ResultWrapper<bool>.Success(true);
        }

        public ResultWrapper<string> parity_enode() => ResultWrapper<string>.Success(_enode.ToString());

        public ResultWrapper<ParityNetPeers> parity_netPeers()
        {
            ParityNetPeers parityNetPeers = new();
            parityNetPeers.Active = _peerManager.ActivePeers.Count;
            parityNetPeers.Connected = _peerManager.ConnectedPeers.Count;
            parityNetPeers.Max = _peerManager.MaxActivePeers;
            parityNetPeers.Peers = _peerManager.ActivePeers.Select(p => new PeerInfo(p)).ToArray();
            return ResultWrapper<ParityNetPeers>.Success(parityNetPeers);
        }
    }
}<|MERGE_RESOLUTION|>--- conflicted
+++ resolved
@@ -84,8 +84,8 @@
 
             Block block = searchResult.Object;
             TxReceipt[] receipts = _receiptFinder.Get(block) ?? new TxReceipt[block.Transactions.Length];
-<<<<<<< HEAD
-            IEnumerable<ReceiptForRpc> result = receipts.Zip(block.Transactions, (r, t) => new ReceiptForRpc(t.Hash, r));
+            bool isEip1559Enabled = _specProvider.GetSpec(block.Number).IsEip1559Enabled;
+            IEnumerable<ReceiptForRpc> result = receipts.Zip(block.Transactions, (r, t) => new ReceiptForRpc(t.Hash, r, t.CalculateEffectiveGasPrice(isEip1559Enabled, block.BaseFeePerGas)));
             ReceiptForRpc[] resultAsArray = result.ToArray();
             MakeLogIndexesUniqueInBlock(resultAsArray);
             return ResultWrapper<ReceiptForRpc[]>.Success(resultAsArray);
@@ -101,11 +101,6 @@
                     resultAsArray[receiptIndex].Logs[logIndexInTx].LogIndex = logIndexInBlock++;
                 }
             }
-=======
-            bool isEip1559Enabled = _specProvider.GetSpec(block.Number).IsEip1559Enabled;
-            IEnumerable<ReceiptForRpc> result = receipts.Zip(block.Transactions, (r, t) => new ReceiptForRpc(t.Hash, r, t.CalculateEffectiveGasPrice(isEip1559Enabled, block.BaseFeePerGas)));
-            return ResultWrapper<ReceiptForRpc[]>.Success(result.ToArray());
->>>>>>> bb8cb41f
         }
 
         public ResultWrapper<bool> parity_setEngineSigner(Address address, string password)
